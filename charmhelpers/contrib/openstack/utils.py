--- conflicted
+++ resolved
@@ -511,25 +511,6 @@
     return wrap
 
 
-<<<<<<< HEAD
-def disable_services(services=None):
-    if services:
-        for svc in services:
-            with open('/etc/init/{}.override'.format(svc), 'wb') as out:
-                out.write('exec true\n')
-    else:
-        juju_log("Services %s are None." % services, level='ERROR')
-
-
-def enable_services(services=None):
-    if services:
-        for svc in services:
-            override_file = '/etc/init/{}.override'.format(svc)
-            if os.path.isfile(override_file):
-                os.remove(override_file)
-    else:
-        juju_log("Services %s are None." % services, level='ERROR')
-=======
 def git_install_requested():
     """Returns true if openstack-origin-git is specified."""
     return config('openstack-origin-git') != "None"
@@ -636,4 +617,22 @@
         package = os.path.basename(package_dir)
         error_out("Error updating {} from global-requirements.txt".format(package))
     os.chdir(orig_dir)
->>>>>>> 44ceb42f
+
+
+def disable_services(services=None):
+    if services:
+        for svc in services:
+            with open('/etc/init/{}.override'.format(svc), 'wb') as out:
+                out.write('exec true\n')
+    else:
+        juju_log("Services %s are None." % services, level='ERROR')
+
+
+def enable_services(services=None):
+    if services:
+        for svc in services:
+            override_file = '/etc/init/{}.override'.format(svc)
+            if os.path.isfile(override_file):
+                os.remove(override_file)
+    else:
+        juju_log("Services %s are None." % services, level='ERROR')