--- conflicted
+++ resolved
@@ -17,22 +17,14 @@
     INFO
 )
 
-<<<<<<< HEAD
 from charmhelpers.contrib.storage.linux.lvm import (
     deactivate_lvm_volume_group,
     is_lvm_physical_volume,
     remove_lvm_physical_volume,
-=======
-from charmhelpers.core.host import (
-    lsb_release,
 )
 
-from charmhelpers.fetch import (
-    apt_install,
->>>>>>> 6c48abb2
-)
-
-from charmhelpers.core.host import lsb_release, apt_install, mounts, umount
+from charmhelpers.core.host import lsb_release, mounts, umount
+from charmhelpers.fetch import apt_install
 from charmhelpers.contrib.storage.linux.utils import is_block_device, zap_disk
 from charmhelpers.contrib.storage.linux.loopback import ensure_loopback_device
 
@@ -314,7 +306,6 @@
     return apt.version_compare(available_vers, cur_vers) == 1
 
 
-<<<<<<< HEAD
 def ensure_block_device(block_device):
     '''
     Confirm block_device, create as loopback if necessary.
@@ -369,7 +360,8 @@
         remove_lvm_physical_volume(block_device)
     else:
         zap_disk(block_device)
-=======
+
+
 def is_ip(address):
     """
     Returns True if address is a valid IP address.
@@ -433,5 +425,4 @@
     # strip trailing .
     if result.endswith('.'):
         return result[:-1]
-    return result
->>>>>>> 6c48abb2
+    return result