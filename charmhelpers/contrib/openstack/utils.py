# Copyright 2014-2015 Canonical Limited.
#
# Licensed under the Apache License, Version 2.0 (the "License");
# you may not use this file except in compliance with the License.
# You may obtain a copy of the License at
#
#  http://www.apache.org/licenses/LICENSE-2.0
#
# Unless required by applicable law or agreed to in writing, software
# distributed under the License is distributed on an "AS IS" BASIS,
# WITHOUT WARRANTIES OR CONDITIONS OF ANY KIND, either express or implied.
# See the License for the specific language governing permissions and
# limitations under the License.

# Common python helper functions used for OpenStack charms.
from collections import OrderedDict
from functools import wraps

import subprocess
import json
import os
import sys
import re
import itertools
import functools
import shutil

import six
import traceback
import uuid
import yaml

from charmhelpers import deprecate

from charmhelpers.contrib.network import ip

from charmhelpers.core import unitdata

from charmhelpers.core.hookenv import (
    action_fail,
    action_set,
    config,
    log as juju_log,
    charm_dir,
    INFO,
    ERROR,
    related_units,
    relation_ids,
    relation_set,
    service_name,
    status_set,
    hook_name,
    application_version_set,
    cached,
)

from charmhelpers.core.strutils import BasicStringComparator

from charmhelpers.contrib.storage.linux.lvm import (
    deactivate_lvm_volume_group,
    is_lvm_physical_volume,
    remove_lvm_physical_volume,
)

from charmhelpers.contrib.network.ip import (
    get_ipv6_addr,
    is_ipv6,
    port_has_listener,
)

from charmhelpers.contrib.python.packages import (
    pip_create_virtualenv,
    pip_install,
)

from charmhelpers.core.host import (
    lsb_release,
    mounts,
    umount,
    service_running,
    service_pause,
    service_resume,
    restart_on_change_helper,
)
from charmhelpers.fetch import (
    apt_cache,
    install_remote,
    import_key as fetch_import_key,
    add_source as fetch_add_source,
    SourceConfigError,
    GPGKeyError,
    get_upstream_version
)

from charmhelpers.fetch.snap import (
    snap_install,
    SNAP_CHANNELS,
)

from charmhelpers.contrib.storage.linux.utils import is_block_device, zap_disk
from charmhelpers.contrib.storage.linux.loopback import ensure_loopback_device
from charmhelpers.contrib.openstack.exceptions import OSContextError

CLOUD_ARCHIVE_URL = "http://ubuntu-cloud.archive.canonical.com/ubuntu"
CLOUD_ARCHIVE_KEY_ID = '5EDB1B62EC4926EA'

DISTRO_PROPOSED = ('deb http://archive.ubuntu.com/ubuntu/ %s-proposed '
                   'restricted main multiverse universe')

OPENSTACK_RELEASES = (
    'diablo',
    'essex',
    'folsom',
    'grizzly',
    'havana',
    'icehouse',
    'juno',
    'kilo',
    'liberty',
    'mitaka',
    'newton',
    'ocata',
    'pike',
    'queens',
    'rocky',
)

UBUNTU_OPENSTACK_RELEASE = OrderedDict([
    ('oneiric', 'diablo'),
    ('precise', 'essex'),
    ('quantal', 'folsom'),
    ('raring', 'grizzly'),
    ('saucy', 'havana'),
    ('trusty', 'icehouse'),
    ('utopic', 'juno'),
    ('vivid', 'kilo'),
    ('wily', 'liberty'),
    ('xenial', 'mitaka'),
    ('yakkety', 'newton'),
    ('zesty', 'ocata'),
    ('artful', 'pike'),
])


OPENSTACK_CODENAMES = OrderedDict([
    ('2011.2', 'diablo'),
    ('2012.1', 'essex'),
    ('2012.2', 'folsom'),
    ('2013.1', 'grizzly'),
    ('2013.2', 'havana'),
    ('2014.1', 'icehouse'),
    ('2014.2', 'juno'),
    ('2015.1', 'kilo'),
    ('2015.2', 'liberty'),
    ('2016.1', 'mitaka'),
    ('2016.2', 'newton'),
    ('2017.1', 'ocata'),
    ('2017.2', 'pike'),
])

# The ugly duckling - must list releases oldest to newest
SWIFT_CODENAMES = OrderedDict([
    ('diablo',
        ['1.4.3']),
    ('essex',
        ['1.4.8']),
    ('folsom',
        ['1.7.4']),
    ('grizzly',
        ['1.7.6', '1.7.7', '1.8.0']),
    ('havana',
        ['1.9.0', '1.9.1', '1.10.0']),
    ('icehouse',
        ['1.11.0', '1.12.0', '1.13.0', '1.13.1']),
    ('juno',
        ['2.0.0', '2.1.0', '2.2.0']),
    ('kilo',
        ['2.2.1', '2.2.2']),
    ('liberty',
        ['2.3.0', '2.4.0', '2.5.0']),
    ('mitaka',
        ['2.5.0', '2.6.0', '2.7.0']),
    ('newton',
        ['2.8.0', '2.9.0', '2.10.0']),
    ('ocata',
        ['2.11.0', '2.12.0', '2.13.0']),
    ('pike',
        ['2.13.0']),
])

# >= Liberty version->codename mapping
PACKAGE_CODENAMES = {
    'nova-common': OrderedDict([
        ('12', 'liberty'),
        ('13', 'mitaka'),
        ('14', 'newton'),
        ('15', 'ocata'),
        ('16', 'pike'),
        ('17', 'queens'),
        ('18', 'rocky'),
    ]),
    'neutron-common': OrderedDict([
        ('7', 'liberty'),
        ('8', 'mitaka'),
        ('9', 'newton'),
        ('10', 'ocata'),
        ('11', 'pike'),
        ('12', 'queens'),
        ('13', 'rocky'),
    ]),
    'cinder-common': OrderedDict([
        ('7', 'liberty'),
        ('8', 'mitaka'),
        ('9', 'newton'),
        ('10', 'ocata'),
        ('11', 'pike'),
        ('12', 'queens'),
        ('13', 'rocky'),
    ]),
    'keystone': OrderedDict([
        ('8', 'liberty'),
        ('9', 'mitaka'),
        ('10', 'newton'),
        ('11', 'ocata'),
        ('12', 'pike'),
        ('13', 'queens'),
        ('14', 'rocky'),
    ]),
    'horizon-common': OrderedDict([
        ('8', 'liberty'),
        ('9', 'mitaka'),
        ('10', 'newton'),
        ('11', 'ocata'),
        ('12', 'pike'),
        ('13', 'queens'),
        ('14', 'rocky'),
    ]),
    'ceilometer-common': OrderedDict([
        ('5', 'liberty'),
        ('6', 'mitaka'),
        ('7', 'newton'),
        ('8', 'ocata'),
        ('9', 'pike'),
        ('10', 'queens'),
        ('11', 'rocky'),
    ]),
    'heat-common': OrderedDict([
        ('5', 'liberty'),
        ('6', 'mitaka'),
        ('7', 'newton'),
        ('8', 'ocata'),
        ('9', 'pike'),
        ('10', 'queens'),
        ('11', 'rocky'),
    ]),
    'glance-common': OrderedDict([
        ('11', 'liberty'),
        ('12', 'mitaka'),
        ('13', 'newton'),
        ('14', 'ocata'),
        ('15', 'pike'),
        ('16', 'queens'),
        ('17', 'rocky'),
    ]),
    'openstack-dashboard': OrderedDict([
        ('8', 'liberty'),
        ('9', 'mitaka'),
        ('10', 'newton'),
        ('11', 'ocata'),
        ('12', 'pike'),
        ('13', 'queens'),
        ('14', 'rocky'),
    ]),
}

GIT_DEFAULT_REPOS = {
    'requirements': 'git://github.com/openstack/requirements',
    'cinder': 'git://github.com/openstack/cinder',
    'glance': 'git://github.com/openstack/glance',
    'horizon': 'git://github.com/openstack/horizon',
    'keystone': 'git://github.com/openstack/keystone',
    'networking-hyperv': 'git://github.com/openstack/networking-hyperv',
    'neutron': 'git://github.com/openstack/neutron',
    'neutron-fwaas': 'git://github.com/openstack/neutron-fwaas',
    'neutron-lbaas': 'git://github.com/openstack/neutron-lbaas',
    'neutron-vpnaas': 'git://github.com/openstack/neutron-vpnaas',
    'nova': 'git://github.com/openstack/nova',
}

GIT_DEFAULT_BRANCHES = {
    'liberty': 'stable/liberty',
    'mitaka': 'stable/mitaka',
    'newton': 'stable/newton',
    'master': 'master',
}

DEFAULT_LOOPBACK_SIZE = '5G'


class CompareOpenStackReleases(BasicStringComparator):
    """Provide comparisons of OpenStack releases.

    Use in the form of

    if CompareOpenStackReleases(release) > 'mitaka':
        # do something with mitaka
    """
    _list = OPENSTACK_RELEASES


def error_out(msg):
    juju_log("FATAL ERROR: %s" % msg, level='ERROR')
    sys.exit(1)


def get_os_codename_install_source(src):
    '''Derive OpenStack release codename from a given installation source.'''
    ubuntu_rel = lsb_release()['DISTRIB_CODENAME']
    rel = ''
    if src is None:
        return rel
    if src in ['distro', 'distro-proposed']:
        try:
            rel = UBUNTU_OPENSTACK_RELEASE[ubuntu_rel]
        except KeyError:
            e = 'Could not derive openstack release for '\
                'this Ubuntu release: %s' % ubuntu_rel
            error_out(e)
        return rel

    if src.startswith('cloud:'):
        ca_rel = src.split(':')[1]
        ca_rel = ca_rel.split('%s-' % ubuntu_rel)[1].split('/')[0]
        return ca_rel

    # Best guess match based on deb string provided
    if (src.startswith('deb') or
            src.startswith('ppa') or
            src.startswith('snap')):
        for v in OPENSTACK_CODENAMES.values():
            if v in src:
                return v


def get_os_version_install_source(src):
    codename = get_os_codename_install_source(src)
    return get_os_version_codename(codename)


def get_os_codename_version(vers):
    '''Determine OpenStack codename from version number.'''
    try:
        return OPENSTACK_CODENAMES[vers]
    except KeyError:
        e = 'Could not determine OpenStack codename for version %s' % vers
        error_out(e)


def get_os_version_codename(codename, version_map=OPENSTACK_CODENAMES):
    '''Determine OpenStack version number from codename.'''
    for k, v in six.iteritems(version_map):
        if v == codename:
            return k
    e = 'Could not derive OpenStack version for '\
        'codename: %s' % codename
    error_out(e)


def get_os_version_codename_swift(codename):
    '''Determine OpenStack version number of swift from codename.'''
    for k, v in six.iteritems(SWIFT_CODENAMES):
        if k == codename:
            return v[-1]
    e = 'Could not derive swift version for '\
        'codename: %s' % codename
    error_out(e)


def get_swift_codename(version):
    '''Determine OpenStack codename that corresponds to swift version.'''
    codenames = [k for k, v in six.iteritems(SWIFT_CODENAMES) if version in v]

    if len(codenames) > 1:
        # If more than one release codename contains this version we determine
        # the actual codename based on the highest available install source.
        for codename in reversed(codenames):
            releases = UBUNTU_OPENSTACK_RELEASE
            release = [k for k, v in six.iteritems(releases) if codename in v]
            ret = subprocess.check_output(['apt-cache', 'policy', 'swift'])
            if codename in ret or release[0] in ret:
                return codename
    elif len(codenames) == 1:
        return codenames[0]

    # NOTE: fallback - attempt to match with just major.minor version
    match = re.match('^(\d+)\.(\d+)', version)
    if match:
        major_minor_version = match.group(0)
        for codename, versions in six.iteritems(SWIFT_CODENAMES):
            for release_version in versions:
                if release_version.startswith(major_minor_version):
                    return codename

    return None


def get_os_codename_package(package, fatal=True):
    '''Derive OpenStack release codename from an installed package.'''

    if snap_install_requested():
        return None

    import apt_pkg as apt

    cache = apt_cache()

    try:
        pkg = cache[package]
    except:
        if not fatal:
            return None
        # the package is unknown to the current apt cache.
        e = 'Could not determine version of package with no installation '\
            'candidate: %s' % package
        error_out(e)

    if not pkg.current_ver:
        if not fatal:
            return None
        # package is known, but no version is currently installed.
        e = 'Could not determine version of uninstalled package: %s' % package
        error_out(e)

    vers = apt.upstream_version(pkg.current_ver.ver_str)
    if 'swift' in pkg.name:
        # Fully x.y.z match for swift versions
        match = re.match('^(\d+)\.(\d+)\.(\d+)', vers)
    else:
        # x.y match only for 20XX.X
        # and ignore patch level for other packages
        match = re.match('^(\d+)\.(\d+)', vers)

    if match:
        vers = match.group(0)

    # Generate a major version number for newer semantic
    # versions of openstack projects
    major_vers = vers.split('.')[0]
    # >= Liberty independent project versions
    if (package in PACKAGE_CODENAMES and
            major_vers in PACKAGE_CODENAMES[package]):
        return PACKAGE_CODENAMES[package][major_vers]
    else:
        # < Liberty co-ordinated project versions
        try:
            if 'swift' in pkg.name:
                return get_swift_codename(vers)
            else:
                return OPENSTACK_CODENAMES[vers]
        except KeyError:
            if not fatal:
                return None
            e = 'Could not determine OpenStack codename for version %s' % vers
            error_out(e)


def get_os_version_package(pkg, fatal=True):
    '''Derive OpenStack version number from an installed package.'''
    codename = get_os_codename_package(pkg, fatal=fatal)

    if not codename:
        return None

    if 'swift' in pkg:
        vers_map = SWIFT_CODENAMES
        for cname, version in six.iteritems(vers_map):
            if cname == codename:
                return version[-1]
    else:
        vers_map = OPENSTACK_CODENAMES
        for version, cname in six.iteritems(vers_map):
            if cname == codename:
                return version
    # e = "Could not determine OpenStack version for package: %s" % pkg
    # error_out(e)


# Module local cache variable for the os_release.
_os_rel = None


def reset_os_release():
    '''Unset the cached os_release version'''
    global _os_rel
    _os_rel = None


def os_release(package, base='essex', reset_cache=False):
    '''
    Returns OpenStack release codename from a cached global.

    If reset_cache then unset the cached os_release version and return the
    freshly determined version.

    If the codename can not be determined from either an installed package or
    the installation source, the earliest release supported by the charm should
    be returned.
    '''
    global _os_rel
    if reset_cache:
        reset_os_release()
    if _os_rel:
        return _os_rel
    _os_rel = (
        git_os_codename_install_source(config('openstack-origin-git')) or
        get_os_codename_package(package, fatal=False) or
        get_os_codename_install_source(config('openstack-origin')) or
        base)
    return _os_rel


@deprecate("moved to charmhelpers.fetch.import_key()", "2017-07", log=juju_log)
def import_key(keyid):
    """Import a key, either ASCII armored, or a GPG key id.

    @param keyid: the key in ASCII armor format, or a GPG key id.
    @raises SystemExit() via sys.exit() on failure.
    """
    try:
        return fetch_import_key(keyid)
    except GPGKeyError as e:
        error_out("Could not import key: {}".format(str(e)))


def get_source_and_pgp_key(source_and_key):
    """Look for a pgp key ID or ascii-armor key in the given input.

    :param source_and_key: Sting, "source_spec|keyid" where '|keyid' is
        optional.
    :returns (source_spec, key_id OR None) as a tuple.  Returns None for key_id
        if there was no '|' in the source_and_key string.
    """
    try:
        source, key = source_and_key.split('|', 2)
        return source, key or None
    except ValueError:
        return source_and_key, None


@deprecate("use charmhelpers.fetch.add_source() instead.",
           "2017-07", log=juju_log)
def configure_installation_source(source_plus_key):
    """Configure an installation source.

    The functionality is provided by charmhelpers.fetch.add_source()
    The difference between the two functions is that add_source() signature
    requires the key to be passed directly, whereas this function passes an
    optional key by appending '|<key>' to the end of the source specificiation
    'source'.

    Another difference from add_source() is that the function calls sys.exit(1)
    if the configuration fails, whereas add_source() raises
    SourceConfigurationError().  Another difference, is that add_source()
    silently fails (with a juju_log command) if there is no matching source to
    configure, whereas this function fails with a sys.exit(1)

    :param source: String_plus_key -- see above for details.

    Note that the behaviour on error is to log the error to the juju log and
    then call sys.exit(1).
    """
    # extract the key if there is one, denoted by a '|' in the rel
    source, key = get_source_and_pgp_key(source_plus_key)

    # handle the ordinary sources via add_source
    try:
        fetch_add_source(source, key, fail_invalid=True)
    except SourceConfigError as se:
        error_out(str(se))


def config_value_changed(option):
    """
    Determine if config value changed since last call to this function.
    """
    hook_data = unitdata.HookData()
    with hook_data():
        db = unitdata.kv()
        current = config(option)
        saved = db.get(option)
        db.set(option, current)
        if saved is None:
            return False
        return current != saved


def save_script_rc(script_path="scripts/scriptrc", **env_vars):
    """
    Write an rc file in the charm-delivered directory containing
    exported environment variables provided by env_vars. Any charm scripts run
    outside the juju hook environment can source this scriptrc to obtain
    updated config information necessary to perform health checks or
    service changes.
    """
    juju_rc_path = "%s/%s" % (charm_dir(), script_path)
    if not os.path.exists(os.path.dirname(juju_rc_path)):
        os.mkdir(os.path.dirname(juju_rc_path))
    with open(juju_rc_path, 'wb') as rc_script:
        rc_script.write(
            "#!/bin/bash\n")
        [rc_script.write('export %s=%s\n' % (u, p))
         for u, p in six.iteritems(env_vars) if u != "script_path"]


def openstack_upgrade_available(package):
    """
    Determines if an OpenStack upgrade is available from installation
    source, based on version of installed package.

    :param package: str: Name of installed package.

    :returns: bool:    : Returns True if configured installation source offers
                         a newer version of package.
    """

    # TODO make upgrades snap aware
    if snap_install_requested():
        return False

    import apt_pkg as apt
    src = config('openstack-origin')
    cur_vers = get_os_version_package(package)
    if "swift" in package:
        codename = get_os_codename_install_source(src)
        avail_vers = get_os_version_codename_swift(codename)
    else:
        avail_vers = get_os_version_install_source(src)
    apt.init()
    if "swift" in package:
        major_cur_vers = cur_vers.split('.', 1)[0]
        major_avail_vers = avail_vers.split('.', 1)[0]
        major_diff = apt.version_compare(major_avail_vers, major_cur_vers)
        return avail_vers > cur_vers and (major_diff == 1 or major_diff == 0)
    return apt.version_compare(avail_vers, cur_vers) == 1


def ensure_block_device(block_device):
    '''
    Confirm block_device, create as loopback if necessary.

    :param block_device: str: Full path of block device to ensure.

    :returns: str: Full path of ensured block device.
    '''
    _none = ['None', 'none', None]
    if (block_device in _none):
        error_out('prepare_storage(): Missing required input: block_device=%s.'
                  % block_device)

    if block_device.startswith('/dev/'):
        bdev = block_device
    elif block_device.startswith('/'):
        _bd = block_device.split('|')
        if len(_bd) == 2:
            bdev, size = _bd
        else:
            bdev = block_device
            size = DEFAULT_LOOPBACK_SIZE
        bdev = ensure_loopback_device(bdev, size)
    else:
        bdev = '/dev/%s' % block_device

    if not is_block_device(bdev):
        error_out('Failed to locate valid block device at %s' % bdev)

    return bdev


def clean_storage(block_device):
    '''
    Ensures a block device is clean.  That is:
        - unmounted
        - any lvm volume groups are deactivated
        - any lvm physical device signatures removed
        - partition table wiped

    :param block_device: str: Full path to block device to clean.
    '''
    for mp, d in mounts():
        if d == block_device:
            juju_log('clean_storage(): %s is mounted @ %s, unmounting.' %
                     (d, mp), level=INFO)
            umount(mp, persist=True)

    if is_lvm_physical_volume(block_device):
        deactivate_lvm_volume_group(block_device)
        remove_lvm_physical_volume(block_device)
    else:
        zap_disk(block_device)


is_ip = ip.is_ip
ns_query = ip.ns_query
get_host_ip = ip.get_host_ip
get_hostname = ip.get_hostname


def get_matchmaker_map(mm_file='/etc/oslo/matchmaker_ring.json'):
    mm_map = {}
    if os.path.isfile(mm_file):
        with open(mm_file, 'r') as f:
            mm_map = json.load(f)
    return mm_map


def sync_db_with_multi_ipv6_addresses(database, database_user,
                                      relation_prefix=None):
    hosts = get_ipv6_addr(dynamic_only=False)

    if config('vip'):
        vips = config('vip').split()
        for vip in vips:
            if vip and is_ipv6(vip):
                hosts.append(vip)

    kwargs = {'database': database,
              'username': database_user,
              'hostname': json.dumps(hosts)}

    if relation_prefix:
        for key in list(kwargs.keys()):
            kwargs["%s_%s" % (relation_prefix, key)] = kwargs[key]
            del kwargs[key]

    for rid in relation_ids('shared-db'):
        relation_set(relation_id=rid, **kwargs)


def os_requires_version(ostack_release, pkg):
    """
    Decorator for hook to specify minimum supported release
    """
    def wrap(f):
        @wraps(f)
        def wrapped_f(*args):
            if os_release(pkg) < ostack_release:
                raise Exception("This hook is not supported on releases"
                                " before %s" % ostack_release)
            f(*args)
        return wrapped_f
    return wrap


def git_install_requested():
    """
    Returns true if openstack-origin-git is specified.
    """
    return config('openstack-origin-git') is not None


def git_os_codename_install_source(projects_yaml):
    """
    Returns OpenStack codename of release being installed from source.
    """
    if git_install_requested():
        projects = _git_yaml_load(projects_yaml)

        if projects in GIT_DEFAULT_BRANCHES.keys():
            if projects == 'master':
                return 'ocata'
            return projects

        if 'release' in projects:
            if projects['release'] == 'master':
                return 'ocata'
            return projects['release']

    return None


def git_default_repos(projects_yaml):
    """
    Returns default repos if a default openstack-origin-git value is specified.
    """
    service = service_name()
    core_project = service

    for default, branch in GIT_DEFAULT_BRANCHES.iteritems():
        if projects_yaml == default:

            # add the requirements repo first
            repo = {
                'name': 'requirements',
                'repository': GIT_DEFAULT_REPOS['requirements'],
                'branch': branch,
            }
            repos = [repo]

            # neutron-* and nova-* charms require some additional repos
            if service in ['neutron-api', 'neutron-gateway',
                           'neutron-openvswitch']:
                core_project = 'neutron'
                if service == 'neutron-api':
                    repo = {
                        'name': 'networking-hyperv',
                        'repository': GIT_DEFAULT_REPOS['networking-hyperv'],
                        'branch': branch,
                    }
                    repos.append(repo)
                for project in ['neutron-fwaas', 'neutron-lbaas',
                                'neutron-vpnaas', 'nova']:
                    repo = {
                        'name': project,
                        'repository': GIT_DEFAULT_REPOS[project],
                        'branch': branch,
                    }
                    repos.append(repo)

            elif service in ['nova-cloud-controller', 'nova-compute']:
                core_project = 'nova'
                repo = {
                    'name': 'neutron',
                    'repository': GIT_DEFAULT_REPOS['neutron'],
                    'branch': branch,
                }
                repos.append(repo)
            elif service == 'openstack-dashboard':
                core_project = 'horizon'

            # finally add the current service's core project repo
            repo = {
                'name': core_project,
                'repository': GIT_DEFAULT_REPOS[core_project],
                'branch': branch,
            }
            repos.append(repo)

            return yaml.dump(dict(repositories=repos, release=default))

    return projects_yaml


def _git_yaml_load(projects_yaml):
    """
    Load the specified yaml into a dictionary.
    """
    if not projects_yaml:
        return None

    return yaml.load(projects_yaml)


requirements_dir = None


def git_clone_and_install(projects_yaml, core_project):
    """
    Clone/install all specified OpenStack repositories.

    The expected format of projects_yaml is:

        repositories:
          - {name: keystone,
             repository: 'git://git.openstack.org/openstack/keystone.git',
             branch: 'stable/icehouse'}
          - {name: requirements,
             repository: 'git://git.openstack.org/openstack/requirements.git',
             branch: 'stable/icehouse'}

        directory: /mnt/openstack-git
        http_proxy: squid-proxy-url
        https_proxy: squid-proxy-url

    The directory, http_proxy, and https_proxy keys are optional.

    """
    global requirements_dir
    parent_dir = '/mnt/openstack-git'
    http_proxy = None

    projects = _git_yaml_load(projects_yaml)
    _git_validate_projects_yaml(projects, core_project)

    old_environ = dict(os.environ)

    if 'http_proxy' in projects.keys():
        http_proxy = projects['http_proxy']
        os.environ['http_proxy'] = projects['http_proxy']
    if 'https_proxy' in projects.keys():
        os.environ['https_proxy'] = projects['https_proxy']

    if 'directory' in projects.keys():
        parent_dir = projects['directory']

    pip_create_virtualenv(os.path.join(parent_dir, 'venv'))

    # Upgrade setuptools and pip from default virtualenv versions. The default
    # versions in trusty break master OpenStack branch deployments.
    for p in ['pip', 'setuptools']:
        pip_install(p, upgrade=True, proxy=http_proxy,
                    venv=os.path.join(parent_dir, 'venv'))

    constraints = None
    for p in projects['repositories']:
        repo = p['repository']
        branch = p['branch']
        depth = '1'
        if 'depth' in p.keys():
            depth = p['depth']
        if p['name'] == 'requirements':
            repo_dir = _git_clone_and_install_single(repo, branch, depth,
                                                     parent_dir, http_proxy,
                                                     update_requirements=False)
            requirements_dir = repo_dir
            constraints = os.path.join(repo_dir, "upper-constraints.txt")
            # upper-constraints didn't exist until after icehouse
            if not os.path.isfile(constraints):
                constraints = None
            # use constraints unless project yaml sets use_constraints to false
            if 'use_constraints' in projects.keys():
                if not projects['use_constraints']:
                    constraints = None
        else:
            repo_dir = _git_clone_and_install_single(repo, branch, depth,
                                                     parent_dir, http_proxy,
                                                     update_requirements=True,
                                                     constraints=constraints)

    os.environ = old_environ


def _git_validate_projects_yaml(projects, core_project):
    """
    Validate the projects yaml.
    """
    _git_ensure_key_exists('repositories', projects)

    for project in projects['repositories']:
        _git_ensure_key_exists('name', project.keys())
        _git_ensure_key_exists('repository', project.keys())
        _git_ensure_key_exists('branch', project.keys())

    if projects['repositories'][0]['name'] != 'requirements':
        error_out('{} git repo must be specified first'.format('requirements'))

    if projects['repositories'][-1]['name'] != core_project:
        error_out('{} git repo must be specified last'.format(core_project))

    _git_ensure_key_exists('release', projects)


def _git_ensure_key_exists(key, keys):
    """
    Ensure that key exists in keys.
    """
    if key not in keys:
        error_out('openstack-origin-git key \'{}\' is missing'.format(key))


def _git_clone_and_install_single(repo, branch, depth, parent_dir, http_proxy,
                                  update_requirements, constraints=None):
    """
    Clone and install a single git repository.
    """
    if not os.path.exists(parent_dir):
        juju_log('Directory already exists at {}. '
                 'No need to create directory.'.format(parent_dir))
        os.mkdir(parent_dir)

    juju_log('Cloning git repo: {}, branch: {}'.format(repo, branch))
    repo_dir = install_remote(
        repo, dest=parent_dir, branch=branch, depth=depth)

    venv = os.path.join(parent_dir, 'venv')

    if update_requirements:
        if not requirements_dir:
            error_out('requirements repo must be cloned before '
                      'updating from global requirements.')
        _git_update_requirements(venv, repo_dir, requirements_dir)

    juju_log('Installing git repo from dir: {}'.format(repo_dir))
    if http_proxy:
        pip_install(repo_dir, proxy=http_proxy, venv=venv,
                    constraints=constraints)
    else:
        pip_install(repo_dir, venv=venv, constraints=constraints)

    return repo_dir


def _git_update_requirements(venv, package_dir, reqs_dir):
    """
    Update from global requirements.

    Update an OpenStack git directory's requirements.txt and
    test-requirements.txt from global-requirements.txt.
    """
    orig_dir = os.getcwd()
    os.chdir(reqs_dir)
    python = os.path.join(venv, 'bin/python')
    cmd = [python, 'update.py', package_dir]
    try:
        subprocess.check_call(cmd)
    except subprocess.CalledProcessError:
        package = os.path.basename(package_dir)
        error_out("Error updating {} from "
                  "global-requirements.txt".format(package))
    os.chdir(orig_dir)


def git_pip_venv_dir(projects_yaml):
    """
    Return the pip virtualenv path.
    """
    parent_dir = '/mnt/openstack-git'

    projects = _git_yaml_load(projects_yaml)

    if 'directory' in projects.keys():
        parent_dir = projects['directory']

    return os.path.join(parent_dir, 'venv')


def git_src_dir(projects_yaml, project):
    """
    Return the directory where the specified project's source is located.
    """
    parent_dir = '/mnt/openstack-git'

    projects = _git_yaml_load(projects_yaml)

    if 'directory' in projects.keys():
        parent_dir = projects['directory']

    for p in projects['repositories']:
        if p['name'] == project:
            return os.path.join(parent_dir, os.path.basename(p['repository']))

    return None


def git_yaml_value(projects_yaml, key):
    """
    Return the value in projects_yaml for the specified key.
    """
    projects = _git_yaml_load(projects_yaml)

    if key in projects.keys():
        return projects[key]

    return None


def git_generate_systemd_init_files(templates_dir):
    """
    Generate systemd init files.

    Generates and installs systemd init units and script files based on the
    *.init.in files contained in the templates_dir directory.

    This code is based on the openstack-pkg-tools package and its init
    script generation, which is used by the OpenStack packages.
    """
    for f in os.listdir(templates_dir):
        # Create the init script and systemd unit file from the template
        if f.endswith(".init.in"):
            init_in_file = f
            init_file = f[:-8]
            service_file = "{}.service".format(init_file)

            init_in_source = os.path.join(templates_dir, init_in_file)
            init_source = os.path.join(templates_dir, init_file)
            service_source = os.path.join(templates_dir, service_file)

            init_dest = os.path.join('/etc/init.d', init_file)
            service_dest = os.path.join('/lib/systemd/system', service_file)

            shutil.copyfile(init_in_source, init_source)
            with open(init_source, 'a') as outfile:
                template = ('/usr/share/openstack-pkg-tools/'
                            'init-script-template')
                with open(template) as infile:
                    outfile.write('\n\n{}'.format(infile.read()))

            cmd = ['pkgos-gen-systemd-unit', init_in_source]
            subprocess.check_call(cmd)

            if os.path.exists(init_dest):
                os.remove(init_dest)
            if os.path.exists(service_dest):
                os.remove(service_dest)
            shutil.copyfile(init_source, init_dest)
            shutil.copyfile(service_source, service_dest)
            os.chmod(init_dest, 0o755)

    for f in os.listdir(templates_dir):
        # If there's a service.in file, use it instead of the generated one
        if f.endswith(".service.in"):
            service_in_file = f
            service_file = f[:-3]

            service_in_source = os.path.join(templates_dir, service_in_file)
            service_source = os.path.join(templates_dir, service_file)
            service_dest = os.path.join('/lib/systemd/system', service_file)

            shutil.copyfile(service_in_source, service_source)

            if os.path.exists(service_dest):
                os.remove(service_dest)
            shutil.copyfile(service_source, service_dest)

    for f in os.listdir(templates_dir):
        # Generate the systemd unit if there's no existing .service.in
        if f.endswith(".init.in"):
            init_in_file = f
            init_file = f[:-8]
            service_in_file = "{}.service.in".format(init_file)
            service_file = "{}.service".format(init_file)

            init_in_source = os.path.join(templates_dir, init_in_file)
            service_in_source = os.path.join(templates_dir, service_in_file)
            service_source = os.path.join(templates_dir, service_file)
            service_dest = os.path.join('/lib/systemd/system', service_file)

            if not os.path.exists(service_in_source):
                cmd = ['pkgos-gen-systemd-unit', init_in_source]
                subprocess.check_call(cmd)

                if os.path.exists(service_dest):
                    os.remove(service_dest)
                shutil.copyfile(service_source, service_dest)


def git_determine_usr_bin():
    """Return the /usr/bin path for Apache2 config.

    The /usr/bin path will be located in the virtualenv if the charm
    is configured to deploy from source.
    """
    if git_install_requested():
        projects_yaml = config('openstack-origin-git')
        projects_yaml = git_default_repos(projects_yaml)
        return os.path.join(git_pip_venv_dir(projects_yaml), 'bin')
    else:
        return '/usr/bin'


def git_determine_python_path():
    """Return the python-path for Apache2 config.

    Returns 'None' unless the charm is configured to deploy from source,
    in which case the path of the virtualenv's site-packages is returned.
    """
    if git_install_requested():
        projects_yaml = config('openstack-origin-git')
        projects_yaml = git_default_repos(projects_yaml)
        return os.path.join(git_pip_venv_dir(projects_yaml),
                            'lib/python2.7/site-packages')
    else:
        return None


def os_workload_status(configs, required_interfaces, charm_func=None):
    """
    Decorator to set workload status based on complete contexts
    """
    def wrap(f):
        @wraps(f)
        def wrapped_f(*args, **kwargs):
            # Run the original function first
            f(*args, **kwargs)
            # Set workload status now that contexts have been
            # acted on
            set_os_workload_status(configs, required_interfaces, charm_func)
        return wrapped_f
    return wrap


def set_os_workload_status(configs, required_interfaces, charm_func=None,
                           services=None, ports=None):
    """Set the state of the workload status for the charm.

    This calls _determine_os_workload_status() to get the new state, message
    and sets the status using status_set()

    @param configs: a templating.OSConfigRenderer() object
    @param required_interfaces: {generic: [specific, specific2, ...]}
    @param charm_func: a callable function that returns state, message. The
                       signature is charm_func(configs) -> (state, message)
    @param services: list of strings OR dictionary specifying services/ports
    @param ports: OPTIONAL list of port numbers.
    @returns state, message: the new workload status, user message
    """
    state, message = _determine_os_workload_status(
        configs, required_interfaces, charm_func, services, ports)
    status_set(state, message)


def _determine_os_workload_status(
        configs, required_interfaces, charm_func=None,
        services=None, ports=None):
    """Determine the state of the workload status for the charm.

    This function returns the new workload status for the charm based
    on the state of the interfaces, the paused state and whether the
    services are actually running and any specified ports are open.

    This checks:

     1. if the unit should be paused, that it is actually paused.  If so the
        state is 'maintenance' + message, else 'broken'.
     2. that the interfaces/relations are complete.  If they are not then
        it sets the state to either 'broken' or 'waiting' and an appropriate
        message.
     3. If all the relation data is set, then it checks that the actual
        services really are running.  If not it sets the state to 'broken'.

    If everything is okay then the state returns 'active'.

    @param configs: a templating.OSConfigRenderer() object
    @param required_interfaces: {generic: [specific, specific2, ...]}
    @param charm_func: a callable function that returns state, message. The
                       signature is charm_func(configs) -> (state, message)
    @param services: list of strings OR dictionary specifying services/ports
    @param ports: OPTIONAL list of port numbers.
    @returns state, message: the new workload status, user message
    """
    state, message = _ows_check_if_paused(services, ports)

    if state is None:
        state, message = _ows_check_generic_interfaces(
            configs, required_interfaces)

    if state != 'maintenance' and charm_func:
        # _ows_check_charm_func() may modify the state, message
        state, message = _ows_check_charm_func(
            state, message, lambda: charm_func(configs))

    if state is None:
        state, message = _ows_check_services_running(services, ports)

    if state is None:
        state = 'active'
        message = "Unit is ready"
        juju_log(message, 'INFO')

    return state, message


def _ows_check_if_paused(services=None, ports=None):
    """Check if the unit is supposed to be paused, and if so check that the
    services/ports (if passed) are actually stopped/not being listened to.

    if the unit isn't supposed to be paused, just return None, None

    @param services: OPTIONAL services spec or list of service names.
    @param ports: OPTIONAL list of port numbers.
    @returns state, message or None, None
    """
    if is_unit_paused_set():
        state, message = check_actually_paused(services=services,
                                               ports=ports)
        if state is None:
            # we're paused okay, so set maintenance and return
            state = "maintenance"
            message = "Paused. Use 'resume' action to resume normal service."
        return state, message
    return None, None


def _ows_check_generic_interfaces(configs, required_interfaces):
    """Check the complete contexts to determine the workload status.

     - Checks for missing or incomplete contexts
     - juju log details of missing required data.
     - determines the correct workload status
     - creates an appropriate message for status_set(...)

    if there are no problems then the function returns None, None

    @param configs: a templating.OSConfigRenderer() object
    @params required_interfaces: {generic_interface: [specific_interface], }
    @returns state, message or None, None
    """
    incomplete_rel_data = incomplete_relation_data(configs,
                                                   required_interfaces)
    state = None
    message = None
    missing_relations = set()
    incomplete_relations = set()

    for generic_interface, relations_states in incomplete_rel_data.items():
        related_interface = None
        missing_data = {}
        # Related or not?
        for interface, relation_state in relations_states.items():
            if relation_state.get('related'):
                related_interface = interface
                missing_data = relation_state.get('missing_data')
                break
        # No relation ID for the generic_interface?
        if not related_interface:
            juju_log("{} relation is missing and must be related for "
                     "functionality. ".format(generic_interface), 'WARN')
            state = 'blocked'
            missing_relations.add(generic_interface)
        else:
            # Relation ID eists but no related unit
            if not missing_data:
                # Edge case - relation ID exists but departings
                _hook_name = hook_name()
                if (('departed' in _hook_name or 'broken' in _hook_name) and
                        related_interface in _hook_name):
                    state = 'blocked'
                    missing_relations.add(generic_interface)
                    juju_log("{} relation's interface, {}, "
                             "relationship is departed or broken "
                             "and is required for functionality."
                             "".format(generic_interface, related_interface),
                             "WARN")
                # Normal case relation ID exists but no related unit
                # (joining)
                else:
                    juju_log("{} relations's interface, {}, is related but has"
                             " no units in the relation."
                             "".format(generic_interface, related_interface),
                             "INFO")
            # Related unit exists and data missing on the relation
            else:
                juju_log("{} relation's interface, {}, is related awaiting "
                         "the following data from the relationship: {}. "
                         "".format(generic_interface, related_interface,
                                   ", ".join(missing_data)), "INFO")
            if state != 'blocked':
                state = 'waiting'
            if generic_interface not in missing_relations:
                incomplete_relations.add(generic_interface)

    if missing_relations:
        message = "Missing relations: {}".format(", ".join(missing_relations))
        if incomplete_relations:
            message += "; incomplete relations: {}" \
                       "".format(", ".join(incomplete_relations))
        state = 'blocked'
    elif incomplete_relations:
        message = "Incomplete relations: {}" \
                  "".format(", ".join(incomplete_relations))
        state = 'waiting'

    return state, message


def _ows_check_charm_func(state, message, charm_func_with_configs):
    """Run a custom check function for the charm to see if it wants to
    change the state.  This is only run if not in 'maintenance' and
    tests to see if the new state is more important that the previous
    one determined by the interfaces/relations check.

    @param state: the previously determined state so far.
    @param message: the user orientated message so far.
    @param charm_func: a callable function that returns state, message
    @returns state, message strings.
    """
    if charm_func_with_configs:
        charm_state, charm_message = charm_func_with_configs()
        if charm_state != 'active' and charm_state != 'unknown':
            state = workload_state_compare(state, charm_state)
            if message:
                charm_message = charm_message.replace("Incomplete relations: ",
                                                      "")
                message = "{}, {}".format(message, charm_message)
            else:
                message = charm_message
    return state, message


def _ows_check_services_running(services, ports):
    """Check that the services that should be running are actually running
    and that any ports specified are being listened to.

    @param services: list of strings OR dictionary specifying services/ports
    @param ports: list of ports
    @returns state, message: strings or None, None
    """
    messages = []
    state = None
    if services is not None:
        services = _extract_services_list_helper(services)
        services_running, running = _check_running_services(services)
        if not all(running):
            messages.append(
                "Services not running that should be: {}"
                .format(", ".join(_filter_tuples(services_running, False))))
            state = 'blocked'
        # also verify that the ports that should be open are open
        # NB, that ServiceManager objects only OPTIONALLY have ports
        map_not_open, ports_open = (
            _check_listening_on_services_ports(services))
        if not all(ports_open):
            # find which service has missing ports. They are in service
            # order which makes it a bit easier.
            message_parts = {service: ", ".join([str(v) for v in open_ports])
                             for service, open_ports in map_not_open.items()}
            message = ", ".join(
                ["{}: [{}]".format(s, sp) for s, sp in message_parts.items()])
            messages.append(
                "Services with ports not open that should be: {}"
                .format(message))
            state = 'blocked'

    if ports is not None:
        # and we can also check ports which we don't know the service for
        ports_open, ports_open_bools = _check_listening_on_ports_list(ports)
        if not all(ports_open_bools):
            messages.append(
                "Ports which should be open, but are not: {}"
                .format(", ".join([str(p) for p, v in ports_open
                                   if not v])))
            state = 'blocked'

    if state is not None:
        message = "; ".join(messages)
        return state, message

    return None, None


def _extract_services_list_helper(services):
    """Extract a OrderedDict of {service: [ports]} of the supplied services
    for use by the other functions.

    The services object can either be:
      - None : no services were passed (an empty dict is returned)
      - a list of strings
      - A dictionary (optionally OrderedDict) {service_name: {'service': ..}}
      - An array of [{'service': service_name, ...}, ...]

    @param services: see above
    @returns OrderedDict(service: [ports], ...)
    """
    if services is None:
        return {}
    if isinstance(services, dict):
        services = services.values()
    # either extract the list of services from the dictionary, or if
    # it is a simple string, use that. i.e. works with mixed lists.
    _s = OrderedDict()
    for s in services:
        if isinstance(s, dict) and 'service' in s:
            _s[s['service']] = s.get('ports', [])
        if isinstance(s, str):
            _s[s] = []
    return _s


def _check_running_services(services):
    """Check that the services dict provided is actually running and provide
    a list of (service, boolean) tuples for each service.

    Returns both a zipped list of (service, boolean) and a list of booleans
    in the same order as the services.

    @param services: OrderedDict of strings: [ports], one for each service to
                     check.
    @returns [(service, boolean), ...], : results for checks
             [boolean]                  : just the result of the service checks
    """
    services_running = [service_running(s) for s in services]
    return list(zip(services, services_running)), services_running


def _check_listening_on_services_ports(services, test=False):
    """Check that the unit is actually listening (has the port open) on the
    ports that the service specifies are open. If test is True then the
    function returns the services with ports that are open rather than
    closed.

    Returns an OrderedDict of service: ports and a list of booleans

    @param services: OrderedDict(service: [port, ...], ...)
    @param test: default=False, if False, test for closed, otherwise open.
    @returns OrderedDict(service: [port-not-open, ...]...), [boolean]
    """
    test = not(not(test))  # ensure test is True or False
    all_ports = list(itertools.chain(*services.values()))
    ports_states = [port_has_listener('0.0.0.0', p) for p in all_ports]
    map_ports = OrderedDict()
    matched_ports = [p for p, opened in zip(all_ports, ports_states)
                     if opened == test]  # essentially opened xor test
    for service, ports in services.items():
        set_ports = set(ports).intersection(matched_ports)
        if set_ports:
            map_ports[service] = set_ports
    return map_ports, ports_states


def _check_listening_on_ports_list(ports):
    """Check that the ports list given are being listened to

    Returns a list of ports being listened to and a list of the
    booleans.

    @param ports: LIST or port numbers.
    @returns [(port_num, boolean), ...], [boolean]
    """
    ports_open = [port_has_listener('0.0.0.0', p) for p in ports]
    return zip(ports, ports_open), ports_open


def _filter_tuples(services_states, state):
    """Return a simple list from a list of tuples according to the condition

    @param services_states: LIST of (string, boolean): service and running
           state.
    @param state: Boolean to match the tuple against.
    @returns [LIST of strings] that matched the tuple RHS.
    """
    return [s for s, b in services_states if b == state]


def workload_state_compare(current_workload_state, workload_state):
    """ Return highest priority of two states"""
    hierarchy = {'unknown': -1,
                 'active': 0,
                 'maintenance': 1,
                 'waiting': 2,
                 'blocked': 3,
                 }

    if hierarchy.get(workload_state) is None:
        workload_state = 'unknown'
    if hierarchy.get(current_workload_state) is None:
        current_workload_state = 'unknown'

    # Set workload_state based on hierarchy of statuses
    if hierarchy.get(current_workload_state) > hierarchy.get(workload_state):
        return current_workload_state
    else:
        return workload_state


def incomplete_relation_data(configs, required_interfaces):
    """Check complete contexts against required_interfaces
    Return dictionary of incomplete relation data.

    configs is an OSConfigRenderer object with configs registered

    required_interfaces is a dictionary of required general interfaces
    with dictionary values of possible specific interfaces.
    Example:
    required_interfaces = {'database': ['shared-db', 'pgsql-db']}

    The interface is said to be satisfied if anyone of the interfaces in the
    list has a complete context.

    Return dictionary of incomplete or missing required contexts with relation
    status of interfaces and any missing data points. Example:
        {'message':
             {'amqp': {'missing_data': ['rabbitmq_password'], 'related': True},
              'zeromq-configuration': {'related': False}},
         'identity':
             {'identity-service': {'related': False}},
         'database':
             {'pgsql-db': {'related': False},
              'shared-db': {'related': True}}}
    """
    complete_ctxts = configs.complete_contexts()
    incomplete_relations = [
        svc_type
        for svc_type, interfaces in required_interfaces.items()
        if not set(interfaces).intersection(complete_ctxts)]
    return {
        i: configs.get_incomplete_context_data(required_interfaces[i])
        for i in incomplete_relations}


def do_action_openstack_upgrade(package, upgrade_callback, configs):
    """Perform action-managed OpenStack upgrade.

    Upgrades packages to the configured openstack-origin version and sets
    the corresponding action status as a result.

    If the charm was installed from source we cannot upgrade it.
    For backwards compatibility a config flag (action-managed-upgrade) must
    be set for this code to run, otherwise a full service level upgrade will
    fire on config-changed.

    @param package: package name for determining if upgrade available
    @param upgrade_callback: function callback to charm's upgrade function
    @param configs: templating object derived from OSConfigRenderer class

    @return: True if upgrade successful; False if upgrade failed or skipped
    """
    ret = False

    if git_install_requested():
        action_set({'outcome': 'installed from source, skipped upgrade.'})
    else:
        if openstack_upgrade_available(package):
            if config('action-managed-upgrade'):
                juju_log('Upgrading OpenStack release')

                try:
                    upgrade_callback(configs=configs)
                    action_set({'outcome': 'success, upgrade completed.'})
                    ret = True
                except:
                    action_set({'outcome': 'upgrade failed, see traceback.'})
                    action_set({'traceback': traceback.format_exc()})
                    action_fail('do_openstack_upgrade resulted in an '
                                'unexpected error')
            else:
                action_set({'outcome': 'action-managed-upgrade config is '
                                       'False, skipped upgrade.'})
        else:
            action_set({'outcome': 'no upgrade available.'})

    return ret


def remote_restart(rel_name, remote_service=None):
    trigger = {
        'restart-trigger': str(uuid.uuid4()),
    }
    if remote_service:
        trigger['remote-service'] = remote_service
    for rid in relation_ids(rel_name):
        # This subordinate can be related to two seperate services using
        # different subordinate relations so only issue the restart if
        # the principle is conencted down the relation we think it is
        if related_units(relid=rid):
            relation_set(relation_id=rid,
                         relation_settings=trigger,
                         )


def check_actually_paused(services=None, ports=None):
    """Check that services listed in the services object and and ports
    are actually closed (not listened to), to verify that the unit is
    properly paused.

    @param services: See _extract_services_list_helper
    @returns status, : string for status (None if okay)
             message : string for problem for status_set
    """
    state = None
    message = None
    messages = []
    if services is not None:
        services = _extract_services_list_helper(services)
        services_running, services_states = _check_running_services(services)
        if any(services_states):
            # there shouldn't be any running so this is a problem
            messages.append("these services running: {}"
                            .format(", ".join(
                                _filter_tuples(services_running, True))))
            state = "blocked"
        ports_open, ports_open_bools = (
            _check_listening_on_services_ports(services, True))
        if any(ports_open_bools):
            message_parts = {service: ", ".join([str(v) for v in open_ports])
                             for service, open_ports in ports_open.items()}
            message = ", ".join(
                ["{}: [{}]".format(s, sp) for s, sp in message_parts.items()])
            messages.append(
                "these service:ports are open: {}".format(message))
            state = 'blocked'
    if ports is not None:
        ports_open, bools = _check_listening_on_ports_list(ports)
        if any(bools):
            messages.append(
                "these ports which should be closed, but are open: {}"
                .format(", ".join([str(p) for p, v in ports_open if v])))
            state = 'blocked'
    if messages:
        message = ("Services should be paused but {}"
                   .format(", ".join(messages)))
    return state, message


def set_unit_paused():
    """Set the unit to a paused state in the local kv() store.
    This does NOT actually pause the unit
    """
    with unitdata.HookData()() as t:
        kv = t[0]
        kv.set('unit-paused', True)


def clear_unit_paused():
    """Clear the unit from a paused state in the local kv() store
    This does NOT actually restart any services - it only clears the
    local state.
    """
    with unitdata.HookData()() as t:
        kv = t[0]
        kv.set('unit-paused', False)


def is_unit_paused_set():
    """Return the state of the kv().get('unit-paused').
    This does NOT verify that the unit really is paused.

    To help with units that don't have HookData() (testing)
    if it excepts, return False
    """
    try:
        with unitdata.HookData()() as t:
            kv = t[0]
            # transform something truth-y into a Boolean.
            return not(not(kv.get('unit-paused')))
    except:
        return False


def pause_unit(assess_status_func, services=None, ports=None,
               charm_func=None):
    """Pause a unit by stopping the services and setting 'unit-paused'
    in the local kv() store.

    Also checks that the services have stopped and ports are no longer
    being listened to.

    An optional charm_func() can be called that can either raise an
    Exception or return non None, None to indicate that the unit
    didn't pause cleanly.

    The signature for charm_func is:
    charm_func() -> message: string

    charm_func() is executed after any services are stopped, if supplied.

    The services object can either be:
      - None : no services were passed (an empty dict is returned)
      - a list of strings
      - A dictionary (optionally OrderedDict) {service_name: {'service': ..}}
      - An array of [{'service': service_name, ...}, ...]

    @param assess_status_func: (f() -> message: string | None) or None
    @param services: OPTIONAL see above
    @param ports: OPTIONAL list of port
    @param charm_func: function to run for custom charm pausing.
    @returns None
    @raises Exception(message) on an error for action_fail().
    """
    services = _extract_services_list_helper(services)
    messages = []
    if services:
        for service in services.keys():
            stopped = service_pause(service)
            if not stopped:
                messages.append("{} didn't stop cleanly.".format(service))
    if charm_func:
        try:
            message = charm_func()
            if message:
                messages.append(message)
        except Exception as e:
            message.append(str(e))
    set_unit_paused()
    if assess_status_func:
        message = assess_status_func()
        if message:
            messages.append(message)
    if messages:
        raise Exception("Couldn't pause: {}".format("; ".join(messages)))


def resume_unit(assess_status_func, services=None, ports=None,
                charm_func=None):
    """Resume a unit by starting the services and clearning 'unit-paused'
    in the local kv() store.

    Also checks that the services have started and ports are being listened to.

    An optional charm_func() can be called that can either raise an
    Exception or return non None to indicate that the unit
    didn't resume cleanly.

    The signature for charm_func is:
    charm_func() -> message: string

    charm_func() is executed after any services are started, if supplied.

    The services object can either be:
      - None : no services were passed (an empty dict is returned)
      - a list of strings
      - A dictionary (optionally OrderedDict) {service_name: {'service': ..}}
      - An array of [{'service': service_name, ...}, ...]

    @param assess_status_func: (f() -> message: string | None) or None
    @param services: OPTIONAL see above
    @param ports: OPTIONAL list of port
    @param charm_func: function to run for custom charm resuming.
    @returns None
    @raises Exception(message) on an error for action_fail().
    """
    services = _extract_services_list_helper(services)
    messages = []
    if services:
        for service in services.keys():
            started = service_resume(service)
            if not started:
                messages.append("{} didn't start cleanly.".format(service))
    if charm_func:
        try:
            message = charm_func()
            if message:
                messages.append(message)
        except Exception as e:
            message.append(str(e))
    clear_unit_paused()
    if assess_status_func:
        message = assess_status_func()
        if message:
            messages.append(message)
    if messages:
        raise Exception("Couldn't resume: {}".format("; ".join(messages)))


def make_assess_status_func(*args, **kwargs):
    """Creates an assess_status_func() suitable for handing to pause_unit()
    and resume_unit().

    This uses the _determine_os_workload_status(...) function to determine
    what the workload_status should be for the unit.  If the unit is
    not in maintenance or active states, then the message is returned to
    the caller.  This is so an action that doesn't result in either a
    complete pause or complete resume can signal failure with an action_fail()
    """
    def _assess_status_func():
        state, message = _determine_os_workload_status(*args, **kwargs)
        status_set(state, message)
        if state not in ['maintenance', 'active']:
            return message
        return None

    return _assess_status_func


def pausable_restart_on_change(restart_map, stopstart=False,
                               restart_functions=None):
    """A restart_on_change decorator that checks to see if the unit is
    paused. If it is paused then the decorated function doesn't fire.

    This is provided as a helper, as the @restart_on_change(...) decorator
    is in core.host, yet the openstack specific helpers are in this file
    (contrib.openstack.utils).  Thus, this needs to be an optional feature
    for openstack charms (or charms that wish to use the openstack
    pause/resume type features).

    It is used as follows:

        from contrib.openstack.utils import (
            pausable_restart_on_change as restart_on_change)

        @restart_on_change(restart_map, stopstart=<boolean>)
        def some_hook(...):
            pass

    see core.utils.restart_on_change() for more details.

    @param f: the function to decorate
    @param restart_map: the restart map {conf_file: [services]}
    @param stopstart: DEFAULT false; whether to stop, start or just restart
    @returns decorator to use a restart_on_change with pausability
    """
    def wrap(f):
        @functools.wraps(f)
        def wrapped_f(*args, **kwargs):
            if is_unit_paused_set():
                return f(*args, **kwargs)
            # otherwise, normal restart_on_change functionality
            return restart_on_change_helper(
                (lambda: f(*args, **kwargs)), restart_map, stopstart,
                restart_functions)
        return wrapped_f
    return wrap


def ordered(orderme):
    """Converts the provided dictionary into a collections.OrderedDict.

    The items in the returned OrderedDict will be inserted based on the
    natural sort order of the keys. Nested dictionaries will also be sorted
    in order to ensure fully predictable ordering.

    :param orderme: the dict to order
    :return: collections.OrderedDict
    :raises: ValueError: if `orderme` isn't a dict instance.
    """
    if not isinstance(orderme, dict):
        raise ValueError('argument must be a dict type')

    result = OrderedDict()
    for k, v in sorted(six.iteritems(orderme), key=lambda x: x[0]):
        if isinstance(v, dict):
            result[k] = ordered(v)
        else:
            result[k] = v

    return result


def config_flags_parser(config_flags):
    """Parses config flags string into dict.

    This parsing method supports a few different formats for the config
    flag values to be parsed:

      1. A string in the simple format of key=value pairs, with the possibility
         of specifying multiple key value pairs within the same string. For
         example, a string in the format of 'key1=value1, key2=value2' will
         return a dict of:

             {'key1': 'value1', 'key2': 'value2'}.

      2. A string in the above format, but supporting a comma-delimited list
         of values for the same key. For example, a string in the format of
         'key1=value1, key2=value3,value4,value5' will return a dict of:

             {'key1': 'value1', 'key2': 'value2,value3,value4'}

      3. A string containing a colon character (:) prior to an equal
         character (=) will be treated as yaml and parsed as such. This can be
         used to specify more complex key value pairs. For example,
         a string in the format of 'key1: subkey1=value1, subkey2=value2' will
         return a dict of:

             {'key1', 'subkey1=value1, subkey2=value2'}

    The provided config_flags string may be a list of comma-separated values
    which themselves may be comma-separated list of values.
    """
    # If we find a colon before an equals sign then treat it as yaml.
    # Note: limit it to finding the colon first since this indicates assignment
    # for inline yaml.
    colon = config_flags.find(':')
    equals = config_flags.find('=')
    if colon > 0:
        if colon < equals or equals < 0:
            return ordered(yaml.safe_load(config_flags))

    if config_flags.find('==') >= 0:
        juju_log("config_flags is not in expected format (key=value)",
                 level=ERROR)
        raise OSContextError

    # strip the following from each value.
    post_strippers = ' ,'
    # we strip any leading/trailing '=' or ' ' from the string then
    # split on '='.
    split = config_flags.strip(' =').split('=')
    limit = len(split)
    flags = OrderedDict()
    for i in range(0, limit - 1):
        current = split[i]
        next = split[i + 1]
        vindex = next.rfind(',')
        if (i == limit - 2) or (vindex < 0):
            value = next
        else:
            value = next[:vindex]

        if i == 0:
            key = current
        else:
            # if this not the first entry, expect an embedded key.
            index = current.rfind(',')
            if index < 0:
                juju_log("Invalid config value(s) at index %s" % (i),
                         level=ERROR)
                raise OSContextError
            key = current[index + 1:]

        # Add to collection.
        flags[key.strip(post_strippers)] = value.rstrip(post_strippers)

    return flags


def os_application_version_set(package):
    '''Set version of application for Juju 2.0 and later'''
    application_version = get_upstream_version(package)
    # NOTE(jamespage) if not able to figure out package version, fallback to
    #                 openstack codename version detection.
    if not application_version:
        application_version_set(os_release(package))
    else:
        application_version_set(application_version)


def enable_memcache(source=None, release=None, package=None):
    """Determine if memcache should be enabled on the local unit

    @param release: release of OpenStack currently deployed
    @param package: package to derive OpenStack version deployed
    @returns boolean Whether memcache should be enabled
    """
    _release = None
    if release:
        _release = release
    else:
        _release = os_release(package, base='icehouse')
    if not _release:
        _release = get_os_codename_install_source(source)

    return CompareOpenStackReleases(_release) >= 'mitaka'


def token_cache_pkgs(source=None, release=None):
    """Determine additional packages needed for token caching

    @param source: source string for charm
    @param release: release of OpenStack currently deployed
    @returns List of package to enable token caching
    """
    packages = []
    if enable_memcache(source=source, release=release):
        packages.extend(['memcached', 'python-memcache'])
    return packages


<<<<<<< HEAD
@cached
def snap_install_requested():
    """ Determine if installing from snaps

    If openstack-origin is of the form snap:channel-series-release
    and channel is in SNAPS_CHANNELS return True.
    """
    origin = config('openstack-origin')
    if not origin.startswith('snap:'):
        return False

    _src = origin[5:]
    channel, series, release = _src.split('-')
    if channel.lower() in SNAP_CHANNELS:
        return True
    return False


def get_snaps_install_info_from_origin(snaps, src, mode='classic'):
    """Generate a dictionary of snap install information from origin

    @param snaps: List of snaps
    @param src: String of openstack-origin or source of the form
        snap:channel-series-release
    @param mode: String classic, devmode or jailmode
    @returns: Dictionary of snaps with channels and modes
    """

    if not src.startswith('snap:'):
        juju_log("Snap source is not a snap origin", 'WARN')
        return {}

    _src = src[5:]
    channel, series, release = _src.split('-')

    return {snap: {'channel': channel, 'mode': mode}
            for snap in snaps}


def install_os_snaps(snaps):
    """Install OpenStack snaps from channel and with mode

    @param snaps: Dictionary of snaps with channels and modes of the form:
        {'snap_name': {'channel': 'snap_channel',
                       'mode': 'snap_mode'}}
        Where channel a snapstore channel and mode is --classic, --devmode or
        --jailmode.
    @param post_snap_install: Callback function to run after snaps have been
    installed
    """

    def _ensure_flag(flag):
        if flag.startswith('--'):
            return flag
        return '--{}'.format(flag)

    for snap in snaps.keys():
        snap_install(snap,
                     _ensure_flag(snaps[snap]['channel']),
                     _ensure_flag(snaps[snap]['mode']))
=======
def update_json_file(filename, items):
    """Updates the json `filename` with a given dict.
    :param filename: json filename (i.e.: /etc/glance/policy.json)
    :param items: dict of items to update
    """
    with open(filename) as fd:
        policy = json.load(fd)
    policy.update(items)
    with open(filename, "w") as fd:
        fd.write(json.dumps(policy, indent=4))
>>>>>>> 8a46cce5
<|MERGE_RESOLUTION|>--- conflicted
+++ resolved
@@ -2023,7 +2023,18 @@
     return packages
 
 
-<<<<<<< HEAD
+def update_json_file(filename, items):
+    """Updates the json `filename` with a given dict.
+    :param filename: json filename (i.e.: /etc/glance/policy.json)
+    :param items: dict of items to update
+    """
+    with open(filename) as fd:
+        policy = json.load(fd)
+    policy.update(items)
+    with open(filename, "w") as fd:
+        fd.write(json.dumps(policy, indent=4))
+
+
 @cached
 def snap_install_requested():
     """ Determine if installing from snaps
@@ -2083,16 +2094,4 @@
     for snap in snaps.keys():
         snap_install(snap,
                      _ensure_flag(snaps[snap]['channel']),
-                     _ensure_flag(snaps[snap]['mode']))
-=======
-def update_json_file(filename, items):
-    """Updates the json `filename` with a given dict.
-    :param filename: json filename (i.e.: /etc/glance/policy.json)
-    :param items: dict of items to update
-    """
-    with open(filename) as fd:
-        policy = json.load(fd)
-    policy.update(items)
-    with open(filename, "w") as fd:
-        fd.write(json.dumps(policy, indent=4))
->>>>>>> 8a46cce5
+                     _ensure_flag(snaps[snap]['mode']))