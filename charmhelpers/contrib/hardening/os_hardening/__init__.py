--- conflicted
+++ resolved
@@ -15,8 +15,4 @@
 # along with charm-helpers.  If not, see <http://www.gnu.org/licenses/>.
 
 # NOTE: this will run the hardeners.
-<<<<<<< HEAD
-import harden  # NOQA
-=======
-from .harden import *  # NOQA
->>>>>>> 3d17d4f7
+from .harden import *  # NOQA