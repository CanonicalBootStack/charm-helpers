# Copyright 2014-2015 Canonical Limited.
#
# This file is part of charm-helpers.
#
# charm-helpers is free software: you can redistribute it and/or modify
# it under the terms of the GNU Lesser General Public License version 3 as
# published by the Free Software Foundation.
#
# charm-helpers is distributed in the hope that it will be useful,
# but WITHOUT ANY WARRANTY; without even the implied warranty of
# MERCHANTABILITY or FITNESS FOR A PARTICULAR PURPOSE.  See the
# GNU Lesser General Public License for more details.
#
# You should have received a copy of the GNU Lesser General Public License
# along with charm-helpers.  If not, see <http://www.gnu.org/licenses/>.

import os

from charmhelpers.core import host
from charmhelpers.core import hookenv


def render(source, target, context, owner='root', group='root',
           perms=0o444, templates_dir=None, encoding='UTF-8'):
    """
    Render a template.

    The `source` path, if not absolute, is relative to the `templates_dir`.

    The `target` path should be absolute.

    The context should be a dict containing the values to be replaced in the
    template.

    The `owner`, `group`, and `perms` options will be passed to `write_file`.

    If omitted, `templates_dir` defaults to the `templates` folder in the charm.

    Note: Using this requires python-jinja2; if it is not installed, calling
    this will attempt to use charmhelpers.fetch.apt_install to install it.
    """
    try:
        from jinja2 import FileSystemLoader, Environment, exceptions
    except ImportError:
        try:
            from charmhelpers.fetch import apt_install
        except ImportError:
            hookenv.log('Could not import jinja2, and could not import '
                        'charmhelpers.fetch to install it',
                        level=hookenv.ERROR)
            raise
        apt_install('python-jinja2', fatal=True)
        from jinja2 import FileSystemLoader, Environment, exceptions

    if templates_dir is None:
        templates_dir = os.path.join(hookenv.charm_dir(), 'templates')
    loader = Environment(loader=FileSystemLoader(templates_dir))
    try:
        source = source
        template = loader.get_template(source)
    except exceptions.TemplateNotFound as e:
        hookenv.log('Could not load template %s from %s.' %
                    (source, templates_dir),
                    level=hookenv.ERROR)
        raise e
    content = template.render(context)
<<<<<<< HEAD
    host.mkdir(os.path.dirname(target), owner, group)
    host.write_file(target, content, owner, group, perms)
=======
    host.mkdir(os.path.dirname(target))
    host.write_file(target, content.encode(encoding), owner, group, perms)
>>>>>>> 7cc5c3fe
<|MERGE_RESOLUTION|>--- conflicted
+++ resolved
@@ -64,10 +64,6 @@
                     level=hookenv.ERROR)
         raise e
     content = template.render(context)
-<<<<<<< HEAD
-    host.mkdir(os.path.dirname(target), owner, group)
-    host.write_file(target, content, owner, group, perms)
-=======
+
     host.mkdir(os.path.dirname(target))
-    host.write_file(target, content.encode(encoding), owner, group, perms)
->>>>>>> 7cc5c3fe
+    host.write_file(target, content.encode(encoding), owner, group, perms)