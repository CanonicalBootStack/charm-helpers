--- conflicted
+++ resolved
@@ -26,11 +26,6 @@
 """
 Import the sub-modules to be included by chlp.
 """
-<<<<<<< HEAD
-from . import host  # noqa
-from . import benchmark  # noqa
-=======
 import host  # noqa
 import benchmark  # noqa
-import unitdata  # noqa
->>>>>>> 38c7da0c
+import unitdata  # noqa