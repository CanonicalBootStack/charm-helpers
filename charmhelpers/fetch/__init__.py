# Copyright 2014-2015 Canonical Limited.
#
# Licensed under the Apache License, Version 2.0 (the "License");
# you may not use this file except in compliance with the License.
# You may obtain a copy of the License at
#
#  http://www.apache.org/licenses/LICENSE-2.0
#
# Unless required by applicable law or agreed to in writing, software
# distributed under the License is distributed on an "AS IS" BASIS,
# WITHOUT WARRANTIES OR CONDITIONS OF ANY KIND, either express or implied.
# See the License for the specific language governing permissions and
# limitations under the License.

import importlib
from charmhelpers.osplatform import get_platform
from yaml import safe_load
from charmhelpers.core.hookenv import (
    config,
    log,
)

import six
if six.PY3:
    from urllib.parse import urlparse, urlunparse
else:
    from urlparse import urlparse, urlunparse


# The order of this list is very important. Handlers should be listed in from
# least- to most-specific URL matching.
FETCH_HANDLERS = (
    'charmhelpers.fetch.archiveurl.ArchiveUrlFetchHandler',
    'charmhelpers.fetch.bzrurl.BzrUrlFetchHandler',
    'charmhelpers.fetch.giturl.GitUrlFetchHandler',
)


class SourceConfigError(Exception):
    pass


class UnhandledSource(Exception):
    pass


class AptLockError(Exception):
    pass


class GPGKeyError(Exception):
    """Exception occurs when a GPG key cannot be fetched or used.  The message
    indicates what the problem is.
    """
    pass


class BaseFetchHandler(object):

    """Base class for FetchHandler implementations in fetch plugins"""

    def can_handle(self, source):
        """Returns True if the source can be handled. Otherwise returns
        a string explaining why it cannot"""
        return "Wrong source type"

    def install(self, source):
        """Try to download and unpack the source. Return the path to the
        unpacked files or raise UnhandledSource."""
        raise UnhandledSource("Wrong source type {}".format(source))

    def parse_url(self, url):
        return urlparse(url)

    def base_url(self, url):
        """Return url without querystring or fragment"""
        parts = list(self.parse_url(url))
        parts[4:] = ['' for i in parts[4:]]
        return urlunparse(parts)


__platform__ = get_platform()
module = "charmhelpers.fetch.%s" % __platform__
fetch = importlib.import_module(module)

filter_installed_packages = fetch.filter_installed_packages
install = fetch.apt_install
upgrade = fetch.apt_upgrade
update = _fetch_update = fetch.apt_update
purge = fetch.apt_purge
add_source = fetch.add_source

if __platform__ == "ubuntu":
    apt_cache = fetch.apt_cache
    apt_install = fetch.apt_install
    apt_update = fetch.apt_update
    apt_upgrade = fetch.apt_upgrade
    apt_purge = fetch.apt_purge
    apt_mark = fetch.apt_mark
    apt_hold = fetch.apt_hold
    apt_unhold = fetch.apt_unhold
<<<<<<< HEAD
    import_key = fetch.import_key
=======
    get_upstream_version = fetch.get_upstream_version
>>>>>>> fdeb0d2a
elif __platform__ == "centos":
    yum_search = fetch.yum_search


def configure_sources(update=False,
                      sources_var='install_sources',
                      keys_var='install_keys'):
    """Configure multiple sources from charm configuration.

    The lists are encoded as yaml fragments in the configuration.
    The fragment needs to be included as a string. Sources and their
    corresponding keys are of the types supported by add_source().

    Example config:
        install_sources: |
          - "ppa:foo"
          - "http://example.com/repo precise main"
        install_keys: |
          - null
          - "a1b2c3d4"

    Note that 'null' (a.k.a. None) should not be quoted.
    """
    sources = safe_load((config(sources_var) or '').strip()) or []
    keys = safe_load((config(keys_var) or '').strip()) or None

    if isinstance(sources, six.string_types):
        sources = [sources]

    if keys is None:
        for source in sources:
            add_source(source, None)
    else:
        if isinstance(keys, six.string_types):
            keys = [keys]

        if len(sources) != len(keys):
            raise SourceConfigError(
                'Install sources and keys lists are different lengths')
        for source, key in zip(sources, keys):
            add_source(source, key)
    if update:
        _fetch_update(fatal=True)


def install_remote(source, *args, **kwargs):
    """Install a file tree from a remote source.

    The specified source should be a url of the form:
        scheme://[host]/path[#[option=value][&...]]

    Schemes supported are based on this modules submodules.
    Options supported are submodule-specific.
    Additional arguments are passed through to the submodule.

    For example::

        dest = install_remote('http://example.com/archive.tgz',
                              checksum='deadbeef',
                              hash_type='sha1')

    This will download `archive.tgz`, validate it using SHA1 and, if
    the file is ok, extract it and return the directory in which it
    was extracted.  If the checksum fails, it will raise
    :class:`charmhelpers.core.host.ChecksumError`.
    """
    # We ONLY check for True here because can_handle may return a string
    # explaining why it can't handle a given source.
    handlers = [h for h in plugins() if h.can_handle(source) is True]
    for handler in handlers:
        try:
            return handler.install(source, *args, **kwargs)
        except UnhandledSource as e:
            log('Install source attempt unsuccessful: {}'.format(e),
                level='WARNING')
    raise UnhandledSource("No handler found for source {}".format(source))


def install_from_config(config_var_name):
    """Install a file from config."""
    charm_config = config()
    source = charm_config[config_var_name]
    return install_remote(source)


def plugins(fetch_handlers=None):
    if not fetch_handlers:
        fetch_handlers = FETCH_HANDLERS
    plugin_list = []
    for handler_name in fetch_handlers:
        package, classname = handler_name.rsplit('.', 1)
        try:
            handler_class = getattr(
                importlib.import_module(package),
                classname)
            plugin_list.append(handler_class())
        except NotImplementedError:
            # Skip missing plugins so that they can be ommitted from
            # installation if desired
            log("FetchHandler {} not found, skipping plugin".format(
                handler_name))
    return plugin_list<|MERGE_RESOLUTION|>--- conflicted
+++ resolved
@@ -99,11 +99,8 @@
     apt_mark = fetch.apt_mark
     apt_hold = fetch.apt_hold
     apt_unhold = fetch.apt_unhold
-<<<<<<< HEAD
     import_key = fetch.import_key
-=======
     get_upstream_version = fetch.get_upstream_version
->>>>>>> fdeb0d2a
 elif __platform__ == "centos":
     yum_search = fetch.yum_search
 
