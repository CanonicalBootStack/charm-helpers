--- conflicted
+++ resolved
@@ -3,6 +3,7 @@
 import tempfile
 import unittest
 import jinja2
+import os.path
 import pwd
 import grp
 
@@ -40,28 +41,16 @@
                 },
                 'nginx_port': 80,
             }
-<<<<<<< HEAD
             templating.render('fake_cc.yml', fn1.name,
                               context, templates_dir=TEMPLATES_DIR)
             contents = open(fn1.name).read()
-=======
-            templating.render('fake_cc.yml', fn1,
-                              context, templates_dir=TEMPLATES_DIR)
-            contents = open(fn1).read()
->>>>>>> 4fe959a1
             self.assertRegexpMatches(contents, 'port: 1234')
             self.assertRegexpMatches(contents, 'host: example.com')
             self.assertRegexpMatches(contents, 'domain: api.foo.com')
 
-<<<<<<< HEAD
             templating.render('test.conf', fn2.name, context,
                               templates_dir=TEMPLATES_DIR)
             contents = open(fn2.name).read()
-=======
-            templating.render('test.conf', fn2, context,
-                              templates_dir=TEMPLATES_DIR)
-            contents = open(fn2).read()
->>>>>>> 4fe959a1
             self.assertRegexpMatches(contents, 'listen 80')
             self.assertEqual(fchown.call_count, 2)
             self.assertEqual(mkdir.call_count, 2)
