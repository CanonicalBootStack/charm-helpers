--- conflicted
+++ resolved
@@ -266,577 +266,4 @@
         sample_url = "http://example.com/foo?bar=baz&x=y#blarg"
         expected_url = "http://example.com/foo"
         u = self.fh.base_url(sample_url)
-<<<<<<< HEAD
-        self.assertEqual(u, expected_url)
-=======
-        self.assertEqual(u, expected_url)
-
-
-class AptTests(TestCase):
-
-    @patch.object(osplatform, 'get_platform')
-    @patch('subprocess.call')
-    @patch('charmhelpers.fetch.ubuntu.log')
-    def test_apt_upgrade_non_fatal(self, log, mock_call, platform):
-        platform.return_value = 'ubuntu'
-        imp.reload(fetch)
-
-        options = ['--foo', '--bar']
-        fetch.apt_upgrade(options)
-
-        mock_call.assert_called_with(
-            ['apt-get', '--assume-yes',
-             '--foo', '--bar', 'upgrade'],
-            env=getenv({'DEBIAN_FRONTEND': 'noninteractive'}))
-
-    @patch.object(osplatform, 'get_platform')
-    @patch('subprocess.check_call')
-    @patch('charmhelpers.fetch.ubuntu.log')
-    def test_apt_upgrade_fatal(self, log, mock_call, platform):
-        platform.return_value = 'ubuntu'
-        imp.reload(fetch)
-
-        options = ['--foo', '--bar']
-        fetch.apt_upgrade(options, fatal=True)
-
-        mock_call.assert_called_with(
-            ['apt-get', '--assume-yes',
-             '--foo', '--bar', 'upgrade'],
-            env=getenv({'DEBIAN_FRONTEND': 'noninteractive'}))
-
-    @patch.object(osplatform, 'get_platform')
-    @patch('subprocess.check_call')
-    @patch('charmhelpers.fetch.ubuntu.log')
-    def test_apt_dist_upgrade_fatal(self, log, mock_call, platform):
-        platform.return_value = 'ubuntu'
-        imp.reload(fetch)
-
-        options = ['--foo', '--bar']
-        fetch.apt_upgrade(options, fatal=True, dist=True)
-
-        mock_call.assert_called_with(
-            ['apt-get', '--assume-yes',
-             '--foo', '--bar', 'dist-upgrade'],
-            env=getenv({'DEBIAN_FRONTEND': 'noninteractive'}))
-
-    @patch.object(osplatform, 'get_platform')
-    @patch('subprocess.call')
-    @patch('charmhelpers.fetch.ubuntu.log')
-    def test_installs_apt_packages(self, log, mock_call, platform):
-        platform.return_value = 'ubuntu'
-        imp.reload(fetch)
-
-        packages = ['foo', 'bar']
-        options = ['--foo', '--bar']
-
-        fetch.apt_install(packages, options)
-
-        mock_call.assert_called_with(
-            ['apt-get', '--assume-yes',
-             '--foo', '--bar', 'install', 'foo', 'bar'],
-            env=getenv({'DEBIAN_FRONTEND': 'noninteractive'}))
-
-    @patch.object(osplatform, 'get_platform')
-    @patch('subprocess.call')
-    @patch('charmhelpers.fetch.ubuntu.log')
-    def test_installs_apt_packages_without_options(self, log, mock_call,
-                                                   platform):
-        platform.return_value = 'ubuntu'
-        imp.reload(fetch)
-
-        packages = ['foo', 'bar']
-
-        fetch.apt_install(packages)
-
-        mock_call.assert_called_with(
-            ['apt-get', '--assume-yes',
-             '--option=Dpkg::Options::=--force-confold',
-             'install', 'foo', 'bar'],
-            env=getenv({'DEBIAN_FRONTEND': 'noninteractive'}))
-
-    @patch.object(osplatform, 'get_platform')
-    @patch('subprocess.call')
-    @patch('charmhelpers.fetch.ubuntu.log')
-    def test_installs_apt_packages_as_string(self, log, mock_call, platform):
-        platform.return_value = 'ubuntu'
-        imp.reload(fetch)
-
-        packages = 'foo bar'
-        options = ['--foo', '--bar']
-
-        fetch.apt_install(packages, options)
-
-        mock_call.assert_called_with(
-            ['apt-get', '--assume-yes',
-             '--foo', '--bar', 'install', 'foo bar'],
-            env=getenv({'DEBIAN_FRONTEND': 'noninteractive'}))
-
-    @patch.object(osplatform, 'get_platform')
-    @patch('subprocess.check_call')
-    @patch('charmhelpers.fetch.ubuntu.log')
-    def test_installs_apt_packages_with_possible_errors(self, log,
-                                                        check_call, platform):
-        platform.return_value = 'ubuntu'
-        imp.reload(fetch)
-
-        packages = ['foo', 'bar']
-        options = ['--foo', '--bar']
-
-        fetch.apt_install(packages, options, fatal=True)
-
-        check_call.assert_called_with(
-            ['apt-get', '--assume-yes',
-             '--foo', '--bar', 'install', 'foo', 'bar'],
-            env=getenv({'DEBIAN_FRONTEND': 'noninteractive'}))
-
-    @patch.object(osplatform, 'get_platform')
-    @patch('subprocess.check_call')
-    @patch('charmhelpers.fetch.ubuntu.log')
-    def test_purges_apt_packages_as_string_fatal(self, log, mock_call,
-                                                 platform):
-        platform.return_value = 'ubuntu'
-        imp.reload(fetch)
-
-        packages = 'irrelevant names'
-        mock_call.side_effect = OSError('fail')
-
-        self.assertRaises(OSError, fetch.apt_purge, packages, fatal=True)
-        self.assertTrue(log.called)
-
-    @patch.object(osplatform, 'get_platform')
-    @patch('subprocess.check_call')
-    @patch('charmhelpers.fetch.ubuntu.log')
-    def test_purges_apt_packages_fatal(self, log, mock_call, platform):
-        platform.return_value = 'ubuntu'
-        imp.reload(fetch)
-
-        packages = ['irrelevant', 'names']
-        mock_call.side_effect = OSError('fail')
-
-        self.assertRaises(OSError, fetch.apt_purge, packages, fatal=True)
-        self.assertTrue(log.called)
-
-    @patch.object(osplatform, 'get_platform')
-    @patch('subprocess.call')
-    @patch('charmhelpers.fetch.ubuntu.log')
-    def test_purges_apt_packages_as_string_nofatal(self, log, mock_call,
-                                                   platform):
-        platform.return_value = 'ubuntu'
-        imp.reload(fetch)
-
-        packages = 'foo bar'
-
-        fetch.apt_purge(packages)
-
-        self.assertTrue(log.called)
-        mock_call.assert_called_with(
-            ['apt-get', '--assume-yes', 'purge', 'foo bar'],
-            env=getenv({'DEBIAN_FRONTEND': 'noninteractive'}))
-
-    @patch.object(osplatform, 'get_platform')
-    @patch('subprocess.call')
-    @patch('charmhelpers.fetch.ubuntu.log')
-    def test_purges_apt_packages_nofatal(self, log, mock_call, platform):
-        platform.return_value = 'ubuntu'
-        imp.reload(fetch)
-
-        packages = ['foo', 'bar']
-
-        fetch.apt_purge(packages)
-
-        self.assertTrue(log.called)
-        mock_call.assert_called_with(
-            ['apt-get', '--assume-yes', 'purge', 'foo', 'bar'],
-            env=getenv({'DEBIAN_FRONTEND': 'noninteractive'}))
-
-    @patch.object(osplatform, 'get_platform')
-    @patch('subprocess.check_call')
-    @patch('charmhelpers.fetch.ubuntu.log')
-    def test_mark_apt_packages_as_string_fatal(self, log, mock_call,
-                                               platform):
-        packages = 'irrelevant names'
-        mock_call.side_effect = OSError('fail')
-
-        self.assertRaises(OSError, fetch.apt_mark, packages, sentinel.mark,
-                          fatal=True)
-        self.assertTrue(log.called)
-
-    @patch.object(osplatform, 'get_platform')
-    @patch('subprocess.check_call')
-    @patch('charmhelpers.fetch.ubuntu.log')
-    def test_mark_apt_packages_fatal(self, log, mock_call, platform):
-        platform.return_value = 'ubuntu'
-        imp.reload(fetch)
-
-        packages = ['irrelevant', 'names']
-        mock_call.side_effect = OSError('fail')
-
-        self.assertRaises(OSError, fetch.apt_mark, packages, sentinel.mark,
-                          fatal=True)
-        self.assertTrue(log.called)
-
-    @patch.object(osplatform, 'get_platform')
-    @patch('subprocess.call')
-    @patch('charmhelpers.fetch.ubuntu.log')
-    def test_mark_apt_packages_as_string_nofatal(self, log, mock_call,
-                                                 platform):
-        platform.return_value = 'ubuntu'
-        imp.reload(fetch)
-
-        packages = 'foo bar'
-
-        fetch.apt_mark(packages, sentinel.mark)
-
-        self.assertTrue(log.called)
-        mock_call.assert_called_with(
-            ['apt-mark', sentinel.mark, 'foo bar'],
-            universal_newlines=True)
-
-    @patch.object(osplatform, 'get_platform')
-    @patch('subprocess.call')
-    @patch('charmhelpers.fetch.ubuntu.log')
-    def test_mark_apt_packages_nofatal(self, log, mock_call,
-                                       platform):
-        platform.return_value = 'ubuntu'
-        imp.reload(fetch)
-
-        packages = ['foo', 'bar']
-
-        fetch.apt_mark(packages, sentinel.mark)
-
-        self.assertTrue(log.called)
-        mock_call.assert_called_with(
-            ['apt-mark', sentinel.mark, 'foo', 'bar'],
-            universal_newlines=True)
-
-    @patch.object(osplatform, 'get_platform')
-    @patch('subprocess.check_call')
-    @patch('charmhelpers.fetch.ubuntu.log')
-    def test_mark_apt_packages_nofatal_abortonfatal(self, log, mock_call,
-                                                    platform):
-        platform.return_value = 'ubuntu'
-        imp.reload(fetch)
-
-        packages = ['foo', 'bar']
-
-        fetch.apt_mark(packages, sentinel.mark, fatal=True)
-
-        self.assertTrue(log.called)
-        mock_call.assert_called_with(
-            ['apt-mark', sentinel.mark, 'foo', 'bar'],
-            universal_newlines=True)
-
-    @patch.object(osplatform, 'get_platform')
-    @patch('charmhelpers.fetch.ubuntu.apt_mark')
-    def test_apt_hold(self, apt_mark, platform):
-        platform.return_value = 'ubuntu'
-        imp.reload(fetch)
-
-        fetch.apt_hold(sentinel.packages)
-        apt_mark.assert_called_once_with(sentinel.packages, 'hold',
-                                         fatal=False)
-
-    @patch.object(osplatform, 'get_platform')
-    @patch('charmhelpers.fetch.ubuntu.apt_mark')
-    def test_apt_hold_fatal(self, apt_mark, platform):
-        platform.return_value = 'ubuntu'
-        imp.reload(fetch)
-
-        fetch.apt_hold(sentinel.packages, fatal=sentinel.fatal)
-        apt_mark.assert_called_once_with(sentinel.packages, 'hold',
-                                         fatal=sentinel.fatal)
-
-    @patch.object(osplatform, 'get_platform')
-    @patch('charmhelpers.fetch.ubuntu.apt_mark')
-    def test_apt_unhold(self, apt_mark, platform):
-        platform.return_value = 'ubuntu'
-        imp.reload(fetch)
-
-        fetch.apt_unhold(sentinel.packages)
-        apt_mark.assert_called_once_with(sentinel.packages, 'unhold',
-                                         fatal=False)
-
-    @patch.object(osplatform, 'get_platform')
-    @patch('charmhelpers.fetch.ubuntu.apt_mark')
-    def test_apt_unhold_fatal(self, apt_mark, platform):
-        platform.return_value = 'ubuntu'
-        imp.reload(fetch)
-
-        fetch.apt_unhold(sentinel.packages, fatal=sentinel.fatal)
-        apt_mark.assert_called_once_with(sentinel.packages, 'unhold',
-                                         fatal=sentinel.fatal)
-
-    @patch.object(osplatform, 'get_platform')
-    @patch('subprocess.check_call')
-    def test_apt_update_fatal(self, check_call, platform):
-        platform.return_value = 'ubuntu'
-        imp.reload(fetch)
-
-        fetch.apt_update(fatal=True)
-        check_call.assert_called_with(
-            ['apt-get', 'update'],
-            env=getenv({'DEBIAN_FRONTEND': 'noninteractive'}))
-
-    @patch.object(osplatform, 'get_platform')
-    @patch('subprocess.call')
-    def test_apt_update_nonfatal(self, call, platform):
-        platform.return_value = 'ubuntu'
-        imp.reload(fetch)
-
-        fetch.apt_update()
-        call.assert_called_with(
-            ['apt-get', 'update'],
-            env=getenv({'DEBIAN_FRONTEND': 'noninteractive'}))
-
-    @patch.object(osplatform, 'get_platform')
-    @patch('subprocess.check_call')
-    @patch('time.sleep')
-    def test_run_apt_command_retries_if_fatal(self, check_call,
-                                              sleep, platform):
-        """The _run_apt_command function retries the command if it can't get
-        the APT lock."""
-        platform.return_value = 'ubuntu'
-        imp.reload(fetch)
-
-        self.called = False
-
-        def side_effect(*args, **kwargs):
-            """
-            First, raise an exception (can't acquire lock), then return 0
-            (the lock is grabbed).
-            """
-            if not self.called:
-                self.called = True
-                raise subprocess.CalledProcessError(
-                    returncode=100, cmd="some command")
-            else:
-                return 0
-
-        check_call.side_effect = side_effect
-        check_call.return_value = 0
-
-        from charmhelpers.fetch.ubuntu import _run_apt_command
-        _run_apt_command(["some", "command"], fatal=True)
-        self.assertTrue(sleep.called)
-
-
-class YumTests(TestCase):
-
-    @patch.object(osplatform, 'get_platform')
-    @patch('subprocess.call')
-    @patch('charmhelpers.fetch.centos.log')
-    def test_yum_upgrade_non_fatal(self, log, mock_call, platform):
-        platform.return_value = 'centos'
-        imp.reload(fetch)
-
-        options = ['--foo', '--bar']
-        fetch.upgrade(options)
-
-        mock_call.assert_called_with(['yum', '--assumeyes',
-                                      '--foo', '--bar', 'upgrade'],
-                                     env=getenv())
-
-    @patch.object(osplatform, 'get_platform')
-    @patch('subprocess.call')
-    @patch('charmhelpers.fetch.centos.log')
-    def test_yum_upgrade_fatal(self, log, mock_call, platform):
-        platform.return_value = 'centos'
-        imp.reload(fetch)
-
-        options = ['--foo', '--bar']
-        fetch.upgrade(options, fatal=True)
-
-        mock_call.assert_called_with(['yum', '--assumeyes',
-                                      '--foo', '--bar', 'upgrade'],
-                                     env=getenv())
-
-    @patch.object(osplatform, 'get_platform')
-    @patch('subprocess.call')
-    @patch('charmhelpers.fetch.centos.log')
-    def test_installs_yum_packages(self, log, mock_call, platform):
-        platform.return_value = 'centos'
-        imp.reload(fetch)
-
-        packages = ['foo', 'bar']
-        options = ['--foo', '--bar']
-
-        fetch.install(packages, options)
-
-        mock_call.assert_called_with(['yum', '--assumeyes',
-                                      '--foo', '--bar', 'install',
-                                      'foo', 'bar'],
-                                     env=getenv())
-
-    @patch.object(osplatform, 'get_platform')
-    @patch('subprocess.call')
-    @patch('charmhelpers.fetch.centos.log')
-    def test_installs_yum_packages_without_options(self, log, mock_call,
-                                                   platform):
-        platform.return_value = 'centos'
-        imp.reload(fetch)
-
-        packages = ['foo', 'bar']
-        fetch.install(packages)
-
-        mock_call.assert_called_with(['yum', '--assumeyes',
-                                      'install', 'foo', 'bar'],
-                                     env=getenv())
-
-    @patch.object(osplatform, 'get_platform')
-    @patch('subprocess.call')
-    @patch('charmhelpers.fetch.centos.log')
-    def test_installs_yum_packages_as_string(self, log, mock_call,
-                                             platform):
-        platform.return_value = 'centos'
-        imp.reload(fetch)
-
-        packages = 'foo bar'
-        fetch.install(packages)
-
-        mock_call.assert_called_with(['yum', '--assumeyes',
-                                      'install', 'foo bar'],
-                                     env=getenv())
-
-    @patch.object(osplatform, 'get_platform')
-    @patch('subprocess.call')
-    @patch('charmhelpers.fetch.centos.log')
-    def test_installs_yum_packages_with_possible_errors(self, log, mock_call,
-                                                        platform):
-        platform.return_value = 'centos'
-        imp.reload(fetch)
-
-        packages = ['foo', 'bar']
-        options = ['--foo', '--bar']
-
-        fetch.install(packages, options, fatal=True)
-
-        mock_call.assert_called_with(['yum', '--assumeyes',
-                                      '--foo', '--bar',
-                                      'install', 'foo', 'bar'],
-                                     env=getenv())
-
-    @patch.object(osplatform, 'get_platform')
-    @patch('subprocess.check_call')
-    @patch('charmhelpers.fetch.centos.log')
-    def test_purges_yum_packages_as_string_fatal(self, log, mock_call,
-                                                 platform):
-        platform.return_value = 'centos'
-        imp.reload(fetch)
-
-        packages = 'irrelevant names'
-        mock_call.side_effect = OSError('fail')
-
-        self.assertRaises(OSError, fetch.purge, packages, fatal=True)
-        self.assertTrue(log.called)
-
-    @patch.object(osplatform, 'get_platform')
-    @patch('subprocess.check_call')
-    @patch('charmhelpers.fetch.centos.log')
-    def test_purges_yum_packages_fatal(self, log, mock_call, platform):
-        platform.return_value = 'centos'
-        imp.reload(fetch)
-
-        packages = ['irrelevant', 'names']
-        mock_call.side_effect = OSError('fail')
-
-        self.assertRaises(OSError, fetch.purge, packages, fatal=True)
-        self.assertTrue(log.called)
-
-    @patch.object(osplatform, 'get_platform')
-    @patch('subprocess.call')
-    @patch('charmhelpers.fetch.centos.log')
-    def test_purges_yum_packages_as_string_nofatal(self, log, mock_call,
-                                                   platform):
-        platform.return_value = 'centos'
-        imp.reload(fetch)
-
-        packages = 'foo bar'
-        fetch.purge(packages)
-
-        self.assertTrue(log.called)
-        mock_call.assert_called_with(['yum', '--assumeyes',
-                                      'remove', 'foo bar'],
-                                     env=getenv())
-
-    @patch.object(osplatform, 'get_platform')
-    @patch('subprocess.call')
-    @patch('charmhelpers.fetch.centos.log')
-    def test_purges_yum_packages_nofatal(self, log, mock_call,
-                                         platform):
-        platform.return_value = 'centos'
-        imp.reload(fetch)
-
-        packages = ['foo', 'bar']
-        fetch.purge(packages)
-
-        self.assertTrue(log.called)
-        mock_call.assert_called_with(['yum', '--assumeyes',
-                                      'remove', 'foo', 'bar'],
-                                     env=getenv())
-
-    @patch.object(osplatform, 'get_platform')
-    @patch('subprocess.check_call')
-    @patch('charmhelpers.fetch.centos.log')
-    def test_yum_update_fatal(self, log, check_call, platform):
-        platform.return_value = 'centos'
-        imp.reload(fetch)
-
-        fetch.update(fatal=True)
-        check_call.assert_called_with(['yum', '--assumeyes', 'update'],
-                                      env=getenv())
-        self.assertTrue(log.called)
-
-    @patch.object(osplatform, 'get_platform')
-    @patch('subprocess.check_output')
-    @patch('charmhelpers.fetch.centos.log')
-    def test_yum_search(self, log, check_output, platform):
-        platform.return_value = 'centos'
-        imp.reload(fetch)
-
-        package = ['irrelevant']
-
-        from charmhelpers.fetch.centos import yum_search
-        yum_search(package)
-        check_output.assert_called_with(['yum', 'search', 'irrelevant'])
-        self.assertTrue(log.called)
-
-    @patch.object(osplatform, 'get_platform')
-    @patch('subprocess.check_call')
-    @patch('time.sleep')
-    def test_run_yum_command_retries_if_fatal(self, check_call,
-                                              sleep, platform):
-        """The _run_yum_command function retries the command if it can't get
-        the YUM lock."""
-        platform.return_value = 'centos'
-        imp.reload(fetch)
-
-        self.called = False
-
-        def side_effect(*args, **kwargs):
-            """
-            First, raise an exception (can't acquire lock), then return 0
-            (the lock is grabbed).
-            """
-            if not self.called:
-                self.called = True
-                raise subprocess.CalledProcessError(
-                    returncode=1, cmd="some command")
-            else:
-                return 0
-
-        check_call.side_effect = side_effect
-        check_call.return_value = 0
-        from charmhelpers.fetch.centos import _run_yum_command
-        _run_yum_command(["some", "command"], fatal=True)
-        self.assertTrue(sleep.called)
-
-    @patch.object(osplatform, 'get_platform')
-    @patch('apt_pkg.Cache')
-    def test_get_upstream_version(self, cache, platform):
-        platform.return_value = 'ubuntu'
-        imp.reload(fetch)
-        cache.side_effect = fake_apt_cache
-        self.assertEqual(fetch.get_upstream_version('vim'), '7.3.547')
-        self.assertEqual(fetch.get_upstream_version('emacs'), None)
-        self.assertEqual(fetch.get_upstream_version('unknown'), None)
->>>>>>> 73368c18
+        self.assertEqual(u, expected_url)