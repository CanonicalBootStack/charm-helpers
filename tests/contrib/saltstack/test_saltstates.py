--- conflicted
+++ resolved
@@ -33,23 +33,9 @@
             ['/usr/bin/apt-get', 'update'],
         ]]
         self.assertEqual(self.mock_subprocess.check_call.call_count, 2)
-<<<<<<< HEAD
         self.assertEqual(
             expected_calls, self.mock_subprocess.check_call.call_args_list)
-        self.mock_charmhelpers_core.host.apt_install.assert_called_once_with(
-=======
-        self.assertEqual([(([
-            '/usr/bin/add-apt-repository',
-            '--yes',
-            'ppa:saltstack/salt',
-        ],), {}),
-            (([
-                '/usr/bin/apt-get',
-                'update',
-            ],), {})
-        ], self.mock_subprocess.check_call.call_args_list)
         self.mock_charmhelpers_fetch.apt_install.assert_called_once_with(
->>>>>>> 4ca3ba25
             'salt-common')
 
     def test_no_ppa(self):
