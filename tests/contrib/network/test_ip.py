--- conflicted
+++ resolved
@@ -343,7 +343,6 @@
         _glob.return_value = []
         self.assertEqual([], net_ip.get_bridge_nics('br1'))
 
-<<<<<<< HEAD
     @patch.object(net_ip, 'get_bridges')
     @patch.object(net_ip, 'get_bridge_nics')
     def test_is_bridge_member(self, _get_bridge_nics, _get_bridges):
@@ -351,9 +350,6 @@
         _get_bridge_nics.return_value = ['eth4', 'eth5']
         self.assertTrue(net_ip.is_bridge_member('eth4'))
         self.assertFalse(net_ip.is_bridge_member('eth6'))
-=======
-        _ifaddresses.side_effect = ValueError()
-        self.assertRaises(ValueError, net_ip.get_ipv6_addr, 'eth1')
 
     def test_format_ipv6_addr(self):
         DUMMY_ADDRESS = '2001:db8:1:0:f131:fc84:ea37:7d4'
@@ -366,5 +362,4 @@
         self.assertEquals(net_ip.format_ipv6_addr(INVALID_IPV6_ADDR),
                           None)
         mock_log.assert_called_with(
-            'Not an valid ipv6 address: myhost', level='ERROR')
->>>>>>> 9d6d0069
+            'Not an valid ipv6 address: myhost', level='ERROR')