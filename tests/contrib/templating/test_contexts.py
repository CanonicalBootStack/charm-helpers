--- conflicted
+++ resolved
@@ -115,19 +115,15 @@
                 "group_code_owner": "webops_deploy",
                 "user_code_runner": "ubunet",
                 "local_unit": "click-index/3",
-<<<<<<< HEAD
                 "relations_deprecated": {},
                 "current_relation": {},
                 "relations": {
                     'wsgi-file': {},
                     'website': {},
                     'nrpe-external-master': {},
-                }
-=======
-                "unit_private_address": "10.0.3.2",
-                "unit_public_address": "123.123.123.123",
-                "relations": {},
->>>>>>> 908b7c00
+                },
+                "unit_private_address": "10.0.3.2",
+                "unit_public_address": "123.123.123.123",
             }, result)
 
     def test_output_with_relation(self):
@@ -168,7 +164,6 @@
                 "wsgi_file:relation_key1": "relation_value1",
                 "wsgi_file:relation_key2": "relation_value2",
                 "local_unit": "click-index/3",
-<<<<<<< HEAD
                 "relations_deprecated": {"wsgi_file": []},
                 "current_relation": {
                     "relation_key1": "relation_value1",
@@ -188,11 +183,8 @@
                     'website': {},
                     'nrpe-external-master': {},
                 },
-=======
-                "unit_private_address": "10.0.3.2",
-                "unit_public_address": "123.123.123.123",
-                "relations": {"wsgi_file": []},
->>>>>>> 908b7c00
+                "unit_private_address": "10.0.3.2",
+                "unit_public_address": "123.123.123.123",
             }, result)
 
     def test_output_with_multiple_relations(self):
@@ -256,7 +248,6 @@
                 "wsgi_file__relation_key1": "relation_value1",
                 "wsgi_file__relation_key2": "relation_value2",
                 "local_unit": "click-index/3",
-<<<<<<< HEAD
                 "relations_deprecated": {"wsgi_file": []},
                 "current_relation": {
                     "relation_key1": "relation_value1",
@@ -266,12 +257,9 @@
                     'wsgi-file': {},
                     'website': {},
                     'nrpe-external-master': {},
-                }
-=======
-                "unit_private_address": "10.0.3.2",
-                "unit_public_address": "123.123.123.123",
-                "relations": {"wsgi_file": []},
->>>>>>> 908b7c00
+                },
+                "unit_private_address": "10.0.3.2",
+                "unit_public_address": "123.123.123.123",
             }, result)
 
     def test_updates_existing_values(self):
@@ -319,17 +307,13 @@
                 "user_code_runner": "newvalue",
                 "local_unit": "click-index/3",
                 "solr:hostname": "example.com",
-<<<<<<< HEAD
                 "cluster:private_address": "10.0.3.105",
                 "relations_deprecated": {
-=======
-                "unit_private_address": "10.0.3.2",
-                "unit_public_address": "123.123.123.123",
-                "relations": {
->>>>>>> 908b7c00
                     'website': [{u'private_address': u'10.0.3.107'}],
                     'cluster': [{u'private_address': u'10.0.3.105'}],
                 },
+                "unit_private_address": "10.0.3.2",
+                "unit_public_address": "123.123.123.123",
                 "current_relation": {
                     'private-address': '10.0.3.105',
                 },
