--- conflicted
+++ resolved
@@ -2899,7 +2899,15 @@
         self.relation_get.side_effect = relation.get
         self.assertEquals(context.NetworkServiceContext()(), data_result)
 
-<<<<<<< HEAD
+    def test_internal_endpoint_context(self):
+        config = {'use-internal-endpoints': False}
+        self.config.side_effect = fake_config(config)
+        ctxt = context.InternalEndpointContext()
+        self.assertFalse(ctxt()['use_internal_endpoints'])
+        config = {'use-internal-endpoints': True}
+        self.config.side_effect = fake_config(config)
+        self.assertTrue(ctxt()['use_internal_endpoints'])
+
     def test_apparmor_context_call_not_valid(self):
         ''' Tests for the apparmor context'''
         mock_aa_object = context.AppArmorContext()
@@ -2969,14 +2977,4 @@
         self.check_call.side_effect = CalledProcessError(0, 0, 0)
         AA.setup_aa_profile()
         self.check_call.assert_called_with(['aa-disable', 'fake-aa-profile'])
-        AA.manually_disable_aa_profile.assert_called_with()
-=======
-    def test_internal_endpoint_context(self):
-        config = {'use-internal-endpoints': False}
-        self.config.side_effect = fake_config(config)
-        ctxt = context.InternalEndpointContext()
-        self.assertFalse(ctxt()['use_internal_endpoints'])
-        config = {'use-internal-endpoints': True}
-        self.config.side_effect = fake_config(config)
-        self.assertTrue(ctxt()['use_internal_endpoints'])
->>>>>>> 824880ff
+        AA.manually_disable_aa_profile.assert_called_with()