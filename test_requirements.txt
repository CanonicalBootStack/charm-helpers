# Test-only dependencies are unpinned.
#
pip
six
coverage>=3.6
mock>=1.0.1,<1.1.0
nose>=1.3.1
flake8
testtools==0.9.14  # Before dependent on modern 'six'
amulet
distro-info
#
# Specify precise versions of runtime dependencies where possible.
netaddr==0.7.10    # trusty. precise is 0.7.5, but not in pypi.
PyYAML==3.10       # precise
Tempita==0.5.1     # precise
netifaces==0.10    # trusty is 0.8, but using py3 compatible version for tests.
Jinja2==2.6        # precise
psutil==1.2.1      # trusty
<<<<<<< HEAD
python-keystoneclient
=======
dnspython==1.11.1  # trusty
>>>>>>> e7a63974
<|MERGE_RESOLUTION|>--- conflicted
+++ resolved
@@ -17,8 +17,5 @@
 netifaces==0.10    # trusty is 0.8, but using py3 compatible version for tests.
 Jinja2==2.6        # precise
 psutil==1.2.1      # trusty
-<<<<<<< HEAD
 python-keystoneclient
-=======
-dnspython==1.11.1  # trusty
->>>>>>> e7a63974
+dnspython==1.11.1  # trusty